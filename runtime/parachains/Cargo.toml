--- conflicted
+++ resolved
@@ -14,28 +14,16 @@
 derive_more = "0.99.14"
 bitflags = "1.3.2"
 
-sp-api = { git = "https://github.com/paritytech/substrate", default-features = false , branch = "grandpa_finality_logs" }
-inherents = { package = "sp-inherents", git = "https://github.com/paritytech/substrate", default-features = false , branch = "grandpa_finality_logs" }
-sp-std = { package = "sp-std", git = "https://github.com/paritytech/substrate", default-features = false , branch = "grandpa_finality_logs" }
-sp-io = { git = "https://github.com/paritytech/substrate", default-features = false , branch = "grandpa_finality_logs" }
-sp-runtime = { git = "https://github.com/paritytech/substrate", default-features = false , branch = "grandpa_finality_logs" }
-sp-session = { git = "https://github.com/paritytech/substrate", default-features = false , branch = "grandpa_finality_logs" }
-sp-staking = { git = "https://github.com/paritytech/substrate", default-features = false , branch = "grandpa_finality_logs" }
-sp-core = { git = "https://github.com/paritytech/substrate", default-features = false , branch = "grandpa_finality_logs" }
-sp-keystore = { git = "https://github.com/paritytech/substrate", optional = true , branch = "grandpa_finality_logs" }
+sp-api = { git = "https://github.com/paritytech/substrate", default-features = false , branch = "master" }
+inherents = { package = "sp-inherents", git = "https://github.com/paritytech/substrate", default-features = false , branch = "master" }
+sp-std = { package = "sp-std", git = "https://github.com/paritytech/substrate", default-features = false , branch = "master" }
+sp-io = { git = "https://github.com/paritytech/substrate", default-features = false , branch = "master" }
+sp-runtime = { git = "https://github.com/paritytech/substrate", default-features = false , branch = "master" }
+sp-session = { git = "https://github.com/paritytech/substrate", default-features = false , branch = "master" }
+sp-staking = { git = "https://github.com/paritytech/substrate", default-features = false , branch = "master" }
+sp-core = { git = "https://github.com/paritytech/substrate", default-features = false , branch = "master" }
+sp-keystore = { git = "https://github.com/paritytech/substrate", optional = true , branch = "master" }
 
-<<<<<<< HEAD
-pallet-authority-discovery = { git = "https://github.com/paritytech/substrate", default-features = false , branch = "grandpa_finality_logs" }
-pallet-authorship = { git = "https://github.com/paritytech/substrate", default-features = false , branch = "grandpa_finality_logs" }
-pallet-balances = { git = "https://github.com/paritytech/substrate", default-features = false , branch = "grandpa_finality_logs" }
-pallet-session = { git = "https://github.com/paritytech/substrate", default-features = false , branch = "grandpa_finality_logs" }
-frame-support = { git = "https://github.com/paritytech/substrate", default-features = false , branch = "grandpa_finality_logs" }
-pallet-staking = { git = "https://github.com/paritytech/substrate", default-features = false , branch = "grandpa_finality_logs" }
-frame-system = { git = "https://github.com/paritytech/substrate", default-features = false , branch = "grandpa_finality_logs" }
-pallet-timestamp = { git = "https://github.com/paritytech/substrate", default-features = false , branch = "grandpa_finality_logs" }
-pallet-vesting = { git = "https://github.com/paritytech/substrate", default-features = false , branch = "grandpa_finality_logs" }
-frame-benchmarking = { git = "https://github.com/paritytech/substrate", default-features = false, optional = true , branch = "grandpa_finality_logs" }
-=======
 pallet-authority-discovery = { git = "https://github.com/paritytech/substrate", branch = "master", default-features = false }
 pallet-authorship = { git = "https://github.com/paritytech/substrate", branch = "master", default-features = false }
 pallet-balances = { git = "https://github.com/paritytech/substrate", branch = "master", default-features = false }
@@ -46,7 +34,6 @@
 frame-benchmarking = { git = "https://github.com/paritytech/substrate", branch = "master", default-features = false, optional = true }
 frame-support = { git = "https://github.com/paritytech/substrate", branch = "master", default-features = false }
 frame-system = { git = "https://github.com/paritytech/substrate", branch = "master", default-features = false }
->>>>>>> 481dd290
 
 xcm = { package = "xcm", path = "../../xcm", default-features = false }
 xcm-executor = { package = "xcm-executor", path = "../../xcm/xcm-executor", default-features = false }
@@ -58,9 +45,9 @@
 [dev-dependencies]
 futures = "0.3.17"
 hex-literal = "0.3.3"
-keyring = { package = "sp-keyring", git = "https://github.com/paritytech/substrate", branch = "grandpa_finality_logs" }
-frame-support-test = { git = "https://github.com/paritytech/substrate", branch = "grandpa_finality_logs" }
-sc-keystore = { git = "https://github.com/paritytech/substrate", branch = "grandpa_finality_logs" }
+keyring = { package = "sp-keyring", git = "https://github.com/paritytech/substrate", branch = "master" }
+frame-support-test = { git = "https://github.com/paritytech/substrate", branch = "master" }
+sc-keystore = { git = "https://github.com/paritytech/substrate", branch = "master" }
 
 
 [features]
