--- conflicted
+++ resolved
@@ -912,15 +912,12 @@
 		///
 		/// Returns `None` if either the para is not registered or the assumption is `Freed`
 		/// and the para already occupies a core.
-<<<<<<< HEAD
 		///
 		/// To fetch the hash of the code use [`Self::validation_code_hash`].
 		///
 		/// NOTE: This function is no longer available since parachain host version 2.
 		#[skip_initialize_block]
 		#[changed_in(2)]
-=======
->>>>>>> ade20586
 		fn validation_code(para_id: Id, assumption: OccupiedCoreAssumption)
 			-> Option<ValidationCode>;
 
