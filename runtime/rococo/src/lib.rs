--- conflicted
+++ resolved
@@ -249,12 +249,8 @@
 		Multisig: pallet_multisig = 92,
 		Scheduler: pallet_scheduler = 93,
 		Preimage: pallet_preimage = 94,
-<<<<<<< HEAD
 		Identity: pallet_identity = 95,
-=======
-		Identity: pallet_identity = 9,
-		Recovery: pallet_recovery,
->>>>>>> 56192101
+		Recovery: pallet_recovery = 96,
 
 		// Pallet for sending XCM.
 		XcmPallet: pallet_xcm = 99,
