// Copyright 2020 Parity Technologies (UK) Ltd.
// This file is part of Polkadot.

// Polkadot is free software: you can redistribute it and/or modify
// it under the terms of the GNU General Public License as published by
// the Free Software Foundation, either version 3 of the License, or
// (at your option) any later version.

// Polkadot is distributed in the hope that it will be useful,
// but WITHOUT ANY WARRANTY; without even the implied warranty of
// MERCHANTABILITY or FITNESS FOR A PARTICULAR PURPOSE.  See the
// GNU General Public License for more details.

// You should have received a copy of the GNU General Public License
// along with Polkadot.  If not, see <http://www.gnu.org/licenses/>.

//! Provides glue code over the scheduler and inclusion modules, and accepting
//! one inherent per block that can include new para candidates and bitfields.
//!
//! Unlike other modules in this crate, it does not need to be initialized by the initializer,
//! as it has no initialization logic and its finalization logic depends only on the details of
//! this module.

use crate::{
	disputes::DisputesHandler,
	inclusion,
	inclusion::{CandidateCheckContext, FullCheck},
	initializer,
	scheduler::{self, CoreAssignment, FreedReason},
	shared, ump,
};
use bitvec::prelude::BitVec;
use frame_support::{
	inherent::{InherentData, InherentIdentifier, MakeFatalError, ProvideInherent},
	pallet_prelude::*,
	traits::Randomness,
};
use frame_system::pallet_prelude::*;
use pallet_babe::{self, CurrentBlockRandomness};
use primitives::v1::{
	BackedCandidate, CandidateHash, CoreIndex, DisputeStatementSet,
	InherentData as ParachainsInherentData, MultiDisputeStatementSet, ScrapedOnChainVotes,
	SessionIndex, SigningContext, UncheckedSignedAvailabilityBitfield,
	UncheckedSignedAvailabilityBitfields, ValidatorId, ValidatorIndex,
	PARACHAINS_INHERENT_IDENTIFIER,
};
use rand::{seq::SliceRandom, SeedableRng};

use scale_info::TypeInfo;
use sp_runtime::traits::{Header as HeaderT, One};
use sp_std::{
	cmp::Ordering,
	collections::{btree_map::BTreeMap, btree_set::BTreeSet},
	prelude::*,
	vec::Vec,
};

#[cfg(feature = "runtime-benchmarks")]
mod benchmarking;

const LOG_TARGET: &str = "runtime::inclusion-inherent";

pub trait WeightInfo {
	/// Variant over `v`, the count of dispute statements in a dispute statement set. This gives the
	/// weight of a single dispute statement set.
	fn enter_variable_disputes(v: u32) -> Weight;
	/// The weight of one bitfield.
	fn enter_bitfields() -> Weight;
	/// Variant over `v`, the count of validity votes for a backed candidate. This gives the weight
	/// of a single backed candidate.
	fn enter_backed_candidates_variable(v: u32) -> Weight;
	/// The weight of a single backed candidate with a code upgrade.
	fn enter_backed_candidate_code_upgrade() -> Weight;
}

pub struct TestWeightInfo;
// `WeightInfo` impl for unit and integration tests. Based off of the `max_block` weight for the
//  mock.
#[cfg(not(feature = "runtime-benchmarks"))]
impl WeightInfo for TestWeightInfo {
	fn enter_variable_disputes(v: u32) -> Weight {
		// MAX Block Weight should fit 4 disputes
		80_000 * v as Weight + 80_000
	}
	fn enter_bitfields() -> Weight {
		// MAX Block Weight should fit 4 backed candidates
		40_000 as Weight
	}
	fn enter_backed_candidates_variable(v: u32) -> Weight {
		// MAX Block Weight should fit 4 backed candidates
		40_000 * v as Weight + 40_000
	}
	fn enter_backed_candidate_code_upgrade() -> Weight {
		0
	}
}
// To simplify benchmarks running as tests, we set all the weights to 0. `enter` will exit early
// when if the data causes it to be over weight, but we don't want that to block a benchmark from
// running as a test.
#[cfg(feature = "runtime-benchmarks")]
impl WeightInfo for TestWeightInfo {
	fn enter_variable_disputes(_v: u32) -> Weight {
		0
	}
	fn enter_bitfields() -> Weight {
		0
	}
	fn enter_backed_candidates_variable(_v: u32) -> Weight {
		0
	}
	fn enter_backed_candidate_code_upgrade() -> Weight {
		0
	}
}

fn paras_inherent_total_weight<T: Config>(
	backed_candidates: &[BackedCandidate<<T as frame_system::Config>::Hash>],
	bitfields: &[UncheckedSignedAvailabilityBitfield],
	disputes: &[DisputeStatementSet],
) -> Weight {
	backed_candidates_weight::<T>(backed_candidates)
		.saturating_add(signed_bitfields_weight::<T>(bitfields.len()))
		.saturating_add(dispute_statements_weight::<T>(disputes))
}

fn dispute_statements_weight<T: Config>(disputes: &[DisputeStatementSet]) -> Weight {
	disputes
		.iter()
		.map(|d| {
			<<T as Config>::WeightInfo as WeightInfo>::enter_variable_disputes(
				d.statements.len() as u32
			)
		})
		.fold(0, |acc, x| acc.saturating_add(x))
}

fn signed_bitfields_weight<T: Config>(bitfields_len: usize) -> Weight {
	<<T as Config>::WeightInfo as WeightInfo>::enter_bitfields()
		.saturating_mul(bitfields_len as Weight)
}

fn backed_candidate_weight<T: frame_system::Config + Config>(
	candidate: &BackedCandidate<T::Hash>,
) -> Weight {
	if candidate.candidate.commitments.new_validation_code.is_some() {
		<<T as Config>::WeightInfo as WeightInfo>::enter_backed_candidate_code_upgrade()
	} else {
		<<T as Config>::WeightInfo as WeightInfo>::enter_backed_candidates_variable(
			candidate.validity_votes.len() as u32,
		)
	}
}

fn backed_candidates_weight<T: frame_system::Config + Config>(
	candidates: &[BackedCandidate<T::Hash>],
) -> Weight {
	candidates
		.iter()
		.map(|c| backed_candidate_weight::<T>(c))
		.fold(0, |acc, x| acc.saturating_add(x))
}

/// A helper trait to allow calling retain while getting access
/// to the index of the item in the `vec`.
trait IndexedRetain<T> {
	/// Retains only the elements specified by the predicate.
	///
	/// In other words, remove all elements `e` residing at
	/// index `i` such that `f(i, &e)` returns `false`. This method
	/// operates in place, visiting each element exactly once in the
	/// original order, and preserves the order of the retained elements.
	fn indexed_retain(&mut self, f: impl FnMut(usize, &T) -> bool);
}

impl<T> IndexedRetain<T> for Vec<T> {
	fn indexed_retain(&mut self, mut f: impl FnMut(usize, &T) -> bool) {
		let mut idx = 0_usize;
		self.retain(move |item| {
			let ret = f(idx, item);
			idx += 1_usize;
			ret
		})
	}
}

/// A bitfield concerning concluded disputes for candidates
/// associated to the core index equivalent to the bit position.
#[derive(Default, PartialEq, Eq, Clone, Encode, Decode, RuntimeDebug, TypeInfo)]
pub(crate) struct DisputedBitfield(pub(crate) BitVec<bitvec::order::Lsb0, u8>);

impl From<BitVec<bitvec::order::Lsb0, u8>> for DisputedBitfield {
	fn from(inner: BitVec<bitvec::order::Lsb0, u8>) -> Self {
		Self(inner)
	}
}

#[cfg(test)]
impl DisputedBitfield {
	/// Create a new bitfield, where each bit is set to `false`.
	pub fn zeros(n: usize) -> Self {
		Self::from(BitVec::<bitvec::order::Lsb0, u8>::repeat(false, n))
	}
}

pub use pallet::*;

#[frame_support::pallet]
pub mod pallet {
	use super::*;

	#[pallet::pallet]
	#[pallet::generate_store(pub(super) trait Store)]
	pub struct Pallet<T>(_);

	#[pallet::config]
	#[pallet::disable_frame_system_supertrait_check]
	pub trait Config:
		inclusion::Config + scheduler::Config + initializer::Config + pallet_babe::Config
	{
		/// Weight information for extrinsics in this pallet.
		type WeightInfo: WeightInfo;
	}

	#[pallet::error]
	pub enum Error<T> {
		/// Inclusion inherent called more than once per block.
		TooManyInclusionInherents,
		/// The hash of the submitted parent header doesn't correspond to the saved block hash of
		/// the parent.
		InvalidParentHeader,
		/// Disputed candidate that was concluded invalid.
		CandidateConcludedInvalid,
		/// The data given to the inherent will result in an overweight block.
		InherentOverweight,
	}

	/// Whether the paras inherent was included within this block.
	///
	/// The `Option<()>` is effectively a `bool`, but it never hits storage in the `None` variant
	/// due to the guarantees of FRAME's storage APIs.
	///
	/// If this is `None` at the end of the block, we panic and render the block invalid.
	#[pallet::storage]
	pub(crate) type Included<T> = StorageValue<_, ()>;

	/// Scraped on chain data for extracting resolved disputes as well as backing votes.
	#[pallet::storage]
	#[pallet::getter(fn on_chain_votes)]
	pub(crate) type OnChainVotes<T: Config> = StorageValue<_, ScrapedOnChainVotes<T::Hash>>;

	#[pallet::hooks]
	impl<T: Config> Hooks<BlockNumberFor<T>> for Pallet<T> {
		fn on_initialize(_: T::BlockNumber) -> Weight {
			T::DbWeight::get().reads_writes(1, 1) // in on_finalize.
		}

		fn on_finalize(_: T::BlockNumber) {
			if Included::<T>::take().is_none() {
				panic!("Bitfields and heads must be included every block");
			}
		}
	}

	#[pallet::inherent]
	impl<T: Config> ProvideInherent for Pallet<T> {
		type Call = Call<T>;
		type Error = MakeFatalError<()>;
		const INHERENT_IDENTIFIER: InherentIdentifier = PARACHAINS_INHERENT_IDENTIFIER;

		fn create_inherent(data: &InherentData) -> Option<Self::Call> {
<<<<<<< HEAD
			let inherent_data = Self::create_inherent_inner(data)?;
=======
			// The actual filtering for weight happens in `create_inherent_inner`
			// and the resulting `InherentData` fulfilles the weight constraints.
			let inherent_data = Self::create_inherent_inner(data)?;

>>>>>>> 5d2ee2c9
			// Sanity check: session changes can invalidate an inherent,
			// and we _really_ don't want that to happen.
			// See <https://github.com/paritytech/polkadot/issues/1327>

			// Calling `Self::enter` here is a safe-guard, to avoid any discrepancy between on-chain checks
			// (`enter`) and the off-chain checks by the block author (this function). Once we are confident
			// in all the logic in this module this check should be removed to optimize performance.

			let inherent_data = match Self::enter_inner(inherent_data.clone(), FullCheck::Skip) {
				Ok(_) => inherent_data,
				Err(err) => {
					log::error!(
						target: LOG_TARGET,
						"dropping paras inherent data because they produced \
							an invalid paras inherent: {:?}",
						err.error,
					);

					ParachainsInherentData {
						bitfields: Vec::new(),
						backed_candidates: Vec::new(),
						disputes: Vec::new(),
						parent_header: inherent_data.parent_header,
					}
				},
			};

			Some(Call::enter { data: inherent_data })
		}

		fn is_inherent(call: &Self::Call) -> bool {
			matches!(call, Call::enter { .. })
		}
	}

	/// Collect all freed cores based on storage data. (i.e. append cores freed from timeouts to
	/// the given `freed_concluded`).
	///
	/// The parameter `freed_concluded` contains all core indicies that became
	/// free due to candidate that became available.
	pub(crate) fn collect_all_freed_cores<T, I>(
		freed_concluded: I,
	) -> BTreeMap<CoreIndex, FreedReason>
	where
		I: core::iter::IntoIterator<Item = (CoreIndex, CandidateHash)>,
		T: Config,
	{
		// Handle timeouts for any availability core work.
		let availability_pred = <scheduler::Pallet<T>>::availability_timeout_predicate();
		let freed_timeout = if let Some(pred) = availability_pred {
			<inclusion::Pallet<T>>::collect_pending(pred)
		} else {
			Vec::new()
		};

		// Schedule paras again, given freed cores, and reasons for freeing.
		let freed = freed_concluded
			.into_iter()
			.map(|(c, _hash)| (c, FreedReason::Concluded))
			.chain(freed_timeout.into_iter().map(|c| (c, FreedReason::TimedOut)))
			.collect::<BTreeMap<CoreIndex, FreedReason>>();
		freed
	}

	#[pallet::call]
	impl<T: Config> Pallet<T> {
		/// Enter the paras inherent. This will process bitfields and backed candidates.
		#[pallet::weight((
			paras_inherent_total_weight::<T>(
				data.backed_candidates.as_slice(),
				data.bitfields.as_slice(),
				data.disputes.as_slice(),
			),
			DispatchClass::Mandatory,
		))]
		pub fn enter(
			origin: OriginFor<T>,
			data: ParachainsInherentData<T::Header>,
		) -> DispatchResultWithPostInfo {
			ensure_none(origin)?;

			ensure!(!Included::<T>::exists(), Error::<T>::TooManyInclusionInherents);
			Included::<T>::set(Some(()));

			Self::enter_inner(data, FullCheck::Yes)
		}
	}
}

impl<T: Config> Pallet<T> {
	pub(crate) fn enter_inner(
		data: ParachainsInherentData<T::Header>,
		full_check: FullCheck,
	) -> DispatchResultWithPostInfo {
		let ParachainsInherentData {
			bitfields: mut signed_bitfields,
			mut backed_candidates,
			parent_header,
			mut disputes,
		} = data;

		log::debug!(
			target: LOG_TARGET,
<<<<<<< HEAD
			"[enter] bitfields.len(): {}, backed_candidates.len(): {}, disputes.len() {}",
=======
			"[enter_inner] bitfields.len(): {}, backed_candidates.len(): {}, disputes.len() {}",
>>>>>>> 5d2ee2c9
			signed_bitfields.len(),
			backed_candidates.len(),
			disputes.len()
		);

		// Check that the submitted parent header indeed corresponds to the previous block hash.
		let parent_hash = <frame_system::Pallet<T>>::parent_hash();
		ensure!(
			parent_header.hash().as_ref() == parent_hash.as_ref(),
			Error::<T>::InvalidParentHeader,
		);

		let now = <frame_system::Pallet<T>>::block_number();

		let mut candidate_weight = backed_candidates_weight::<T>(&backed_candidates);
		let mut bitfields_weight = signed_bitfields_weight::<T>(signed_bitfields.len());
		let disputes_weight = dispute_statements_weight::<T>(&disputes);

		let max_block_weight = <T as frame_system::Config>::BlockWeights::get().max_block;

		// Potentially trim inherent data to ensure processing will be within weight limits
		let total_weight = {
			if candidate_weight
				.saturating_add(bitfields_weight)
				.saturating_add(disputes_weight) >
				max_block_weight
			{
				// if the total weight is over the max block weight, first try clearing backed
				// candidates and bitfields.
				backed_candidates.clear();
				candidate_weight = 0;
				signed_bitfields.clear();
				bitfields_weight = 0;
			}
<<<<<<< HEAD

			if disputes_weight > max_block_weight {
				// if disputes are by themselves overweight already, trim the disputes.
				debug_assert!(candidate_weight == 0 && bitfields_weight == 0);

				let entropy = compute_entropy::<T>(parent_hash);
				let mut rng = rand_chacha::ChaChaRng::from_seed(entropy.into());

				let remaining_weight =
					limit_disputes::<T>(&mut disputes, max_block_weight, &mut rng);
				max_block_weight.saturating_sub(remaining_weight)
			} else {
				candidate_weight
					.saturating_add(bitfields_weight)
					.saturating_add(disputes_weight)
			}
		};

		let expected_bits = <scheduler::Pallet<T>>::availability_cores().len();

		// Handle disputes logic.
		let current_session = <shared::Pallet<T>>::session_index();
		let disputed_bitfield = {
			let new_current_dispute_sets: Vec<_> = disputes
				.iter()
				.filter(|s| s.session == current_session)
				.map(|s| (s.session, s.candidate_hash))
				.collect();

			// Note that `provide_multi_dispute_data` will iterate, verify, and import each
			// dispute; so the input here must be reasonably bounded.
			let _ = T::DisputesHandler::provide_multi_dispute_data(disputes.clone())?;
			if T::DisputesHandler::is_frozen() {
				// The relay chain we are currently on is invalid. Proceed no further on parachains.
				return Ok(Some(dispute_statements_weight::<T>(&disputes)).into())
			}

			let mut freed_disputed = if !new_current_dispute_sets.is_empty() {
				let concluded_invalid_disputes = new_current_dispute_sets
					.iter()
					.filter(|(session, candidate)| {
						T::DisputesHandler::concluded_invalid(*session, *candidate)
					})
					.map(|(_, candidate)| *candidate)
					.collect::<BTreeSet<CandidateHash>>();

				let freed_disputed =
					<inclusion::Pallet<T>>::collect_disputed(&concluded_invalid_disputes)
						.into_iter()
						.map(|core| (core, FreedReason::Concluded))
						.collect();
				freed_disputed
			} else {
				Vec::new()
			};

			// Create a bit index from the set of core indices where each index corresponds to
			// a core index that was freed due to a dispute.
			let disputed_bitfield = create_disputed_bitfield(
				expected_bits,
				freed_disputed.iter().map(|(core_index, _)| core_index),
			);

			if !freed_disputed.is_empty() {
				// unstable sort is fine, because core indices are unique
				// i.e. the same candidate can't occupy 2 cores at once.
				freed_disputed.sort_unstable_by_key(|pair| pair.0); // sort by core index
				<scheduler::Pallet<T>>::free_cores(freed_disputed);
			}

			disputed_bitfield
		};

		// Process new availability bitfields, yielding any availability cores whose
		// work has now concluded.
		let freed_concluded = <inclusion::Pallet<T>>::process_bitfields(
			expected_bits,
			signed_bitfields,
			disputed_bitfield,
			<scheduler::Pallet<T>>::core_para,
		);

		// Inform the disputes module of all included candidates.
		for (_, candidate_hash) in &freed_concluded {
			T::DisputesHandler::note_included(current_session, *candidate_hash, now);
		}

		let freed = collect_all_freed_cores::<T, _>(freed_concluded.iter().cloned());

		<scheduler::Pallet<T>>::clear();
		<scheduler::Pallet<T>>::schedule(freed, now);

		let scheduled = <scheduler::Pallet<T>>::scheduled();
		let backed_candidates = sanitize_backed_candidates::<T, _>(
			parent_hash,
			backed_candidates,
			move |_candidate_index: usize, backed_candidate: &BackedCandidate<T::Hash>| -> bool {
				<T>::DisputesHandler::concluded_invalid(current_session, backed_candidate.hash())
				// `fn process_candidates` does the verification checks
			},
			&scheduled[..],
		);

		// Process backed candidates according to scheduled cores.
		let parent_storage_root = parent_header.state_root().clone();
		let inclusion::ProcessedCandidates::<<T::Header as HeaderT>::Hash> {
			core_indices: occupied,
			candidate_receipt_with_backing_validator_indices,
		} = <inclusion::Pallet<T>>::process_candidates(
			parent_storage_root,
			backed_candidates,
			scheduled,
			<scheduler::Pallet<T>>::group_validators,
			full_check,
		)?;

		// The number of disputes included in a block is
		// limited by the weight as well as the number of candidate blocks.
		OnChainVotes::<T>::put(ScrapedOnChainVotes::<<T::Header as HeaderT>::Hash> {
			session: current_session,
			backing_validators_per_candidate: candidate_receipt_with_backing_validator_indices,
			disputes,
		});

		// Note which of the scheduled cores were actually occupied by a backed candidate.
		<scheduler::Pallet<T>>::occupied(&occupied);

		// Give some time slice to dispatch pending upward messages.
		// this is max config.ump_service_total_weight
		let _ump_weight = <ump::Pallet<T>>::process_pending_upward_messages();

		Ok(Some(total_weight).into())
	}
}

impl<T: Config> Pallet<T> {
	/// Create the `ParachainsInherentData` that gets passed to [`Self::enter`] in [`Self::create_inherent`].
	/// This code is pulled out of [`Self::create_inherent`] so it can be unit tested.
	fn create_inherent_inner(data: &InherentData) -> Option<ParachainsInherentData<T::Header>> {
		let ParachainsInherentData::<T::Header> {
			bitfields,
			backed_candidates,
			mut disputes,
			parent_header,
		} = match data.get_data(&Self::INHERENT_IDENTIFIER) {
			Ok(Some(d)) => d,
			Ok(None) => return None,
			Err(_) => {
				log::warn!(target: LOG_TARGET, "ParachainsInherentData failed to decode");
				return None
			},
		};

		let parent_hash = <frame_system::Pallet<T>>::parent_hash();

		if parent_hash != parent_header.hash() {
			log::warn!(
				target: LOG_TARGET,
				"ParachainsInherentData references a different parent header hash than frame"
			);
			return None
		}

		let current_session = <shared::Pallet<T>>::session_index();
		let expected_bits = <scheduler::Pallet<T>>::availability_cores().len();
		let validator_public = shared::Pallet::<T>::active_validator_keys();

		T::DisputesHandler::filter_multi_dispute_data(&mut disputes);

		let (mut backed_candidates, mut bitfields) =
			frame_support::storage::with_transaction(|| {
				// we don't care about fresh or not disputes
				// this writes them to storage, so let's query it via those means
				// if this fails for whatever reason, that's ok
				let _ =
					T::DisputesHandler::provide_multi_dispute_data(disputes.clone()).map_err(|e| {
						log::warn!(
							target: LOG_TARGET,
							"MultiDisputesData failed to update: {:?}",
							e
						);
						e
					});

				// Contains the disputes that are concluded in the current session only,
				// since these are the only ones that are relevant for the occupied cores
				// and lightens the load on `collect_disputed` significantly.
				// Cores can't be occupied with candidates of the previous sessions, and only
				// things with new votes can have just concluded. We only need to collect
				// cores with disputes that conclude just now, because disputes that
				// concluded longer ago have already had any corresponding cores cleaned up.
				let current_concluded_invalid_disputes = disputes
					.iter()
					.filter(|dss| dss.session == current_session)
					.map(|dss| (dss.session, dss.candidate_hash))
					.filter(|(session, candidate)| {
						<T>::DisputesHandler::concluded_invalid(*session, *candidate)
					})
					.map(|(_session, candidate)| candidate)
					.collect::<BTreeSet<CandidateHash>>();

				// All concluded invalid disputes, that are relevant for the set of candidates
				// the inherent provided.
				let concluded_invalid_disputes = backed_candidates
					.iter()
					.map(|backed_candidate| backed_candidate.hash())
					.filter(|candidate| {
						<T>::DisputesHandler::concluded_invalid(current_session, *candidate)
					})
					.collect::<BTreeSet<CandidateHash>>();

				let mut freed_disputed: Vec<_> =
					<inclusion::Pallet<T>>::collect_disputed(&current_concluded_invalid_disputes)
						.into_iter()
						.map(|core| (core, FreedReason::Concluded))
						.collect();

				let disputed_bitfield =
					create_disputed_bitfield(expected_bits, freed_disputed.iter().map(|(x, _)| x));
=======

			if disputes_weight > max_block_weight {
				// if disputes are by themselves overweight already, trim the disputes.
				debug_assert!(candidate_weight == 0 && bitfields_weight == 0);

				let entropy = compute_entropy::<T>(parent_hash);
				let mut rng = rand_chacha::ChaChaRng::from_seed(entropy.into());

				let remaining_weight =
					limit_disputes::<T>(&mut disputes, max_block_weight, &mut rng);
				max_block_weight.saturating_sub(remaining_weight)
			} else {
				candidate_weight
					.saturating_add(bitfields_weight)
					.saturating_add(disputes_weight)
			}
		};

		let expected_bits = <scheduler::Pallet<T>>::availability_cores().len();

		// Handle disputes logic.
		let current_session = <shared::Pallet<T>>::session_index();
		let disputed_bitfield = {
			let new_current_dispute_sets: Vec<_> = disputes
				.iter()
				.filter(|s| s.session == current_session)
				.map(|s| (s.session, s.candidate_hash))
				.collect();

			// Note that `provide_multi_dispute_data` will iterate, verify, and import each
			// dispute; so the input here must be reasonably bounded.
			let _ = T::DisputesHandler::provide_multi_dispute_data(disputes.clone())?;
			if T::DisputesHandler::is_frozen() {
				// The relay chain we are currently on is invalid. Proceed no further on parachains.
				return Ok(Some(dispute_statements_weight::<T>(&disputes)).into())
			}

			let mut freed_disputed = if !new_current_dispute_sets.is_empty() {
				let concluded_invalid_disputes = new_current_dispute_sets
					.iter()
					.filter(|(session, candidate)| {
						T::DisputesHandler::concluded_invalid(*session, *candidate)
					})
					.map(|(_, candidate)| *candidate)
					.collect::<BTreeSet<CandidateHash>>();

				let freed_disputed =
					<inclusion::Pallet<T>>::collect_disputed(&concluded_invalid_disputes)
						.into_iter()
						.map(|core| (core, FreedReason::Concluded))
						.collect();
				freed_disputed
			} else {
				Vec::new()
			};

			// Create a bit index from the set of core indices where each index corresponds to
			// a core index that was freed due to a dispute.
			let disputed_bitfield = create_disputed_bitfield(
				expected_bits,
				freed_disputed.iter().map(|(core_index, _)| core_index),
			);

			log::debug!(
				target: LOG_TARGET,
				"[enter_inner] disputed_bitfield: {:?}",
				disputed_bitfield,
			);

			if !freed_disputed.is_empty() {
				// unstable sort is fine, because core indices are unique
				// i.e. the same candidate can't occupy 2 cores at once.
				freed_disputed.sort_unstable_by_key(|pair| pair.0); // sort by core index
				<scheduler::Pallet<T>>::free_cores(freed_disputed);
			}

			disputed_bitfield
		};

		// Process new availability bitfields, yielding any availability cores whose
		// work has now concluded.
		let freed_concluded = <inclusion::Pallet<T>>::process_bitfields(
			expected_bits,
			signed_bitfields,
			disputed_bitfield,
			<scheduler::Pallet<T>>::core_para,
		);

		// Inform the disputes module of all included candidates.
		for (_, candidate_hash) in &freed_concluded {
			T::DisputesHandler::note_included(current_session, *candidate_hash, now);
		}

		let freed = collect_all_freed_cores::<T, _>(freed_concluded.iter().cloned());

		<scheduler::Pallet<T>>::clear();
		<scheduler::Pallet<T>>::schedule(freed, now);

		let scheduled = <scheduler::Pallet<T>>::scheduled();

		log::debug!(
			target: LOG_TARGET,
			"[enter_inner] scheduled: {:?}",
			scheduled
				.iter()
				.map(|assignment| (assignment.core, assignment.para_id))
				.collect::<Vec<_>>(),
		);

		let backed_candidates = sanitize_backed_candidates::<T, _>(
			parent_hash,
			backed_candidates,
			move |_candidate_index: usize, backed_candidate: &BackedCandidate<T::Hash>| -> bool {
				<T>::DisputesHandler::concluded_invalid(current_session, backed_candidate.hash())
				// `fn process_candidates` does the verification checks
			},
			&scheduled[..],
		);

		log::debug!(
			target: LOG_TARGET,
			"[enter_inner](sanitized) backed_candidates.len(): {}",
			backed_candidates.len(),
		);

		// Process backed candidates according to scheduled cores.
		let parent_storage_root = parent_header.state_root().clone();
		let inclusion::ProcessedCandidates::<<T::Header as HeaderT>::Hash> {
			core_indices: occupied,
			candidate_receipt_with_backing_validator_indices,
		} = <inclusion::Pallet<T>>::process_candidates(
			parent_storage_root,
			backed_candidates,
			scheduled,
			<scheduler::Pallet<T>>::group_validators,
			full_check,
		)?;

		// The number of disputes included in a block is
		// limited by the weight as well as the number of candidate blocks.
		OnChainVotes::<T>::put(ScrapedOnChainVotes::<<T::Header as HeaderT>::Hash> {
			session: current_session,
			backing_validators_per_candidate: candidate_receipt_with_backing_validator_indices,
			disputes,
		});

		// Note which of the scheduled cores were actually occupied by a backed candidate.
		<scheduler::Pallet<T>>::occupied(&occupied);

		// Give some time slice to dispatch pending upward messages.
		// this is max config.ump_service_total_weight
		let _ump_weight = <ump::Pallet<T>>::process_pending_upward_messages();

		Ok(Some(total_weight).into())
	}
}

impl<T: Config> Pallet<T> {
	/// Create the `ParachainsInherentData` that gets passed to [`Self::enter`] in [`Self::create_inherent`].
	/// This code is pulled out of [`Self::create_inherent`] so it can be unit tested.
	fn create_inherent_inner(data: &InherentData) -> Option<ParachainsInherentData<T::Header>> {
		let ParachainsInherentData::<T::Header> {
			bitfields,
			backed_candidates,
			mut disputes,
			parent_header,
		} = match data.get_data(&Self::INHERENT_IDENTIFIER) {
			Ok(Some(d)) => d,
			Ok(None) => return None,
			Err(_) => {
				log::warn!(target: LOG_TARGET, "ParachainsInherentData failed to decode");
				return None
			},
		};

		let parent_header_hash = parent_header.hash();

		log::debug!(
			target: LOG_TARGET,
			"[create_inherent_inner](provisioned) parent_header: {:?}, bitfields.len(): {}, backed_candidates.len(): {}, disputes.len() {}",
			parent_header_hash,
			bitfields.len(),
			backed_candidates.len(),
			disputes.len()
		);

		let parent_hash = <frame_system::Pallet<T>>::parent_hash();

		if parent_hash != parent_header_hash {
			log::warn!(
				target: LOG_TARGET,
				"ParachainsInherentData references a different parent header hash ({:?}) than frame ({:?})",
				parent_header_hash,
				parent_hash,
			);
			return None
		}

		let current_session = <shared::Pallet<T>>::session_index();
		let expected_bits = <scheduler::Pallet<T>>::availability_cores().len();
		let validator_public = shared::Pallet::<T>::active_validator_keys();

		T::DisputesHandler::filter_multi_dispute_data(&mut disputes);

		let (mut backed_candidates, mut bitfields) =
			frame_support::storage::with_transaction(|| {
				// we don't care about fresh or not disputes
				// this writes them to storage, so let's query it via those means
				// if this fails for whatever reason, that's ok
				let _ =
					T::DisputesHandler::provide_multi_dispute_data(disputes.clone()).map_err(|e| {
						log::warn!(
							target: LOG_TARGET,
							"MultiDisputesData failed to update: {:?}",
							e
						);
						e
					});

				// Contains the disputes that are concluded in the current session only,
				// since these are the only ones that are relevant for the occupied cores
				// and lightens the load on `collect_disputed` significantly.
				// Cores can't be occupied with candidates of the previous sessions, and only
				// things with new votes can have just concluded. We only need to collect
				// cores with disputes that conclude just now, because disputes that
				// concluded longer ago have already had any corresponding cores cleaned up.
				let current_concluded_invalid_disputes = disputes
					.iter()
					.filter(|dss| dss.session == current_session)
					.map(|dss| (dss.session, dss.candidate_hash))
					.filter(|(session, candidate)| {
						<T>::DisputesHandler::concluded_invalid(*session, *candidate)
					})
					.map(|(_session, candidate)| candidate)
					.collect::<BTreeSet<CandidateHash>>();

				// All concluded invalid disputes, that are relevant for the set of candidates
				// the inherent provided.
				let concluded_invalid_disputes = backed_candidates
					.iter()
					.map(|backed_candidate| backed_candidate.hash())
					.filter(|candidate| {
						<T>::DisputesHandler::concluded_invalid(current_session, *candidate)
					})
					.collect::<BTreeSet<CandidateHash>>();

				let mut freed_disputed: Vec<_> = {
					let freed_disputed = <inclusion::Pallet<T>>::collect_disputed(
						&current_concluded_invalid_disputes,
					);

					log::debug!(
						target: LOG_TARGET,
						"Freed cores (concluded disputes): {:?}",
						freed_disputed
					);

					freed_disputed.into_iter().map(|core| (core, FreedReason::Concluded)).collect()
				};
>>>>>>> 5d2ee2c9

				let disputed_bitfield =
					create_disputed_bitfield(expected_bits, freed_disputed.iter().map(|(x, _)| x));

				log::debug!(
					target: LOG_TARGET,
					"[create_inherent] disputed_bitfield: {:?}",
					disputed_bitfield,
				);

				if !freed_disputed.is_empty() {
					// unstable sort is fine, because core indices are unique
					// i.e. the same candidate can't occupy 2 cores at once.
					freed_disputed.sort_unstable_by_key(|pair| pair.0); // sort by core index
					<scheduler::Pallet<T>>::free_cores(freed_disputed.clone());
				}

				// The following 3 calls are equiv to a call to `process_bitfields`
				// but we can retain access to `bitfields`.
				let bitfields = sanitize_bitfields::<T>(
					bitfields,
					disputed_bitfield,
					expected_bits,
					parent_hash,
					current_session,
					&validator_public[..],
					FullCheck::Skip,
				);

<<<<<<< HEAD
=======
				log::debug!(target: LOG_TARGET, "Sanitized bitfields: {}", bitfields.len());

>>>>>>> 5d2ee2c9
				let freed_concluded =
					<inclusion::Pallet<T>>::update_pending_availability_and_get_freed_cores::<
						_,
						false,
					>(
						expected_bits,
						&validator_public[..],
						bitfields.clone(),
						<scheduler::Pallet<T>>::core_para,
					);

				let freed = collect_all_freed_cores::<T, _>(freed_concluded.iter().cloned());
<<<<<<< HEAD

				<scheduler::Pallet<T>>::clear();
				let now = <frame_system::Pallet<T>>::block_number();
				<scheduler::Pallet<T>>::schedule(freed, now);

				let scheduled = <scheduler::Pallet<T>>::scheduled();

				let relay_parent_number = now - One::one();

				let check_ctx = CandidateCheckContext::<T>::new(now, relay_parent_number);
				let backed_candidates = sanitize_backed_candidates::<T, _>(
					parent_hash,
					backed_candidates,
					move |candidate_idx: usize,
					      backed_candidate: &BackedCandidate<<T as frame_system::Config>::Hash>|
					      -> bool {
						// never include a concluded-invalid candidate
						concluded_invalid_disputes.contains(&backed_candidate.hash()) ||
							// Instead of checking the candidates with code upgrades twice
							// move the checking up here and skip it in the training wheels fallback.
							// That way we avoid possible duplicate checks while assuring all
							// backed candidates fine to pass on.
							check_ctx
								.verify_backed_candidate(parent_hash, candidate_idx, backed_candidate)
								.is_err()
					},
					&scheduled[..],
				);

				frame_support::storage::TransactionOutcome::Rollback((
					// filtered backed candidates
					backed_candidates,
					// filtered bitfields
					bitfields,
				))
			});

		let entropy = compute_entropy::<T>(parent_hash);
		let mut rng = rand_chacha::ChaChaRng::from_seed(entropy.into());

		// Assure the maximum block weight is adhered.
		let max_block_weight = <T as frame_system::Config>::BlockWeights::get().max_block;
		let _consumed_weight = apply_weight_limit::<T>(
			&mut backed_candidates,
			&mut bitfields,
			&mut disputes,
			max_block_weight,
			&mut rng,
		);

		Some(ParachainsInherentData::<T::Header> {
			bitfields,
			backed_candidates,
			disputes,
			parent_header,
		})
	}
}

/// Derive a bitfield from dispute
pub(super) fn create_disputed_bitfield<'a, I>(
	expected_bits: usize,
	freed_cores: I,
) -> DisputedBitfield
where
	I: 'a + IntoIterator<Item = &'a CoreIndex>,
{
	let mut bitvec = BitVec::repeat(false, expected_bits);
	for core_idx in freed_cores {
		let core_idx = core_idx.0 as usize;
		if core_idx < expected_bits {
			bitvec.set(core_idx, true);
		}
	}
	DisputedBitfield::from(bitvec)
}

/// Select a random subset, with preference for certain indices.
///
/// Adds random items to the set until all candidates
/// are tried or the remaining weight is depleted.
///
/// Returns the weight of all selected items from `selectables`
/// as well as their indices in ascending order.
fn random_sel<X, F: Fn(&X) -> Weight>(
	rng: &mut rand_chacha::ChaChaRng,
	selectables: Vec<X>,
	mut preferred_indices: Vec<usize>,
	weight_fn: F,
	weight_limit: Weight,
) -> (Weight, Vec<usize>) {
	if selectables.is_empty() {
		return (0 as Weight, Vec::new())
	}
	// all indices that are not part of the preferred set
	let mut indices = (0..selectables.len())
		.into_iter()
		.filter(|idx| !preferred_indices.contains(idx))
		.collect::<Vec<_>>();
	let mut picked_indices = Vec::with_capacity(selectables.len().saturating_sub(1));

	let mut weight_acc = 0 as Weight;

	preferred_indices.shuffle(rng);
	for preferred_idx in preferred_indices {
		// preferred indices originate from outside
		if let Some(item) = selectables.get(preferred_idx) {
			let updated = weight_acc.saturating_add(weight_fn(item));
			if updated > weight_limit {
				continue
			}
			weight_acc = updated;
			picked_indices.push(preferred_idx);
		}
	}

	indices.shuffle(rng);
	for idx in indices {
		let item = &selectables[idx];
		let updated = weight_acc.saturating_add(weight_fn(item));

		if updated > weight_limit {
			continue
		}
		weight_acc = updated;

		picked_indices.push(idx);
	}

	// sorting indices, so the ordering is retained
	// unstable sorting is fine, since there are no duplicates
	picked_indices.sort_unstable();
	(weight_acc, picked_indices)
}

=======

				<scheduler::Pallet<T>>::clear();
				let now = <frame_system::Pallet<T>>::block_number();
				<scheduler::Pallet<T>>::schedule(freed, now);

				let scheduled = <scheduler::Pallet<T>>::scheduled();

				log::debug!(
					target: LOG_TARGET,
					"Scheduled: {:?}",
					scheduled
						.iter()
						.map(|assignment| (assignment.core, assignment.para_id))
						.collect::<Vec<_>>()
				);

				let relay_parent_number = now - One::one();

				let check_ctx = CandidateCheckContext::<T>::new(now, relay_parent_number);
				let backed_candidates = sanitize_backed_candidates::<T, _>(
					parent_hash,
					backed_candidates,
					move |candidate_idx: usize,
					      backed_candidate: &BackedCandidate<<T as frame_system::Config>::Hash>|
					      -> bool {
						// never include a concluded-invalid candidate
						concluded_invalid_disputes.contains(&backed_candidate.hash()) ||
							// Instead of checking the candidates with code upgrades twice
							// move the checking up here and skip it in the training wheels fallback.
							// That way we avoid possible duplicate checks while assuring all
							// backed candidates fine to pass on.
							check_ctx
								.verify_backed_candidate(parent_hash, candidate_idx, backed_candidate)
								.is_err()
					},
					&scheduled[..],
				);

				log::debug!(
					target: LOG_TARGET,
					"Sanitized backed_candidates: {}",
					backed_candidates.len()
				);

				frame_support::storage::TransactionOutcome::Rollback((
					// filtered backed candidates
					backed_candidates,
					// filtered bitfields
					bitfields,
				))
			});

		let entropy = compute_entropy::<T>(parent_hash);
		let mut rng = rand_chacha::ChaChaRng::from_seed(entropy.into());

		// Assure the maximum block weight is adhered.
		let max_block_weight = <T as frame_system::Config>::BlockWeights::get().max_block;
		let _consumed_weight = apply_weight_limit::<T>(
			&mut backed_candidates,
			&mut bitfields,
			&mut disputes,
			max_block_weight,
			&mut rng,
		);

		log::debug!(
			target: LOG_TARGET,
			"[create_inherent_inner](sanitized) parent_header: {:?}, bitfields.len(): {}, backed_candidates.len(): {}, disputes.len() {}",
			parent_header_hash,
			bitfields.len(),
			backed_candidates.len(),
			disputes.len()
		);

		Some(ParachainsInherentData::<T::Header> {
			bitfields,
			backed_candidates,
			disputes,
			parent_header,
		})
	}
}

/// Derive a bitfield from dispute
pub(super) fn create_disputed_bitfield<'a, I>(
	expected_bits: usize,
	freed_cores: I,
) -> DisputedBitfield
where
	I: 'a + IntoIterator<Item = &'a CoreIndex>,
{
	let mut bitvec = BitVec::repeat(false, expected_bits);
	for core_idx in freed_cores {
		let core_idx = core_idx.0 as usize;
		if core_idx < expected_bits {
			bitvec.set(core_idx, true);
		}
	}
	DisputedBitfield::from(bitvec)
}

/// Select a random subset, with preference for certain indices.
///
/// Adds random items to the set until all candidates
/// are tried or the remaining weight is depleted.
///
/// Returns the weight of all selected items from `selectables`
/// as well as their indices in ascending order.
fn random_sel<X, F: Fn(&X) -> Weight>(
	rng: &mut rand_chacha::ChaChaRng,
	selectables: Vec<X>,
	mut preferred_indices: Vec<usize>,
	weight_fn: F,
	weight_limit: Weight,
) -> (Weight, Vec<usize>) {
	if selectables.is_empty() {
		return (0 as Weight, Vec::new())
	}
	// all indices that are not part of the preferred set
	let mut indices = (0..selectables.len())
		.into_iter()
		.filter(|idx| !preferred_indices.contains(idx))
		.collect::<Vec<_>>();
	let mut picked_indices = Vec::with_capacity(selectables.len().saturating_sub(1));

	let mut weight_acc = 0 as Weight;

	preferred_indices.shuffle(rng);
	for preferred_idx in preferred_indices {
		// preferred indices originate from outside
		if let Some(item) = selectables.get(preferred_idx) {
			let updated = weight_acc.saturating_add(weight_fn(item));
			if updated > weight_limit {
				continue
			}
			weight_acc = updated;
			picked_indices.push(preferred_idx);
		}
	}

	indices.shuffle(rng);
	for idx in indices {
		let item = &selectables[idx];
		let updated = weight_acc.saturating_add(weight_fn(item));

		if updated > weight_limit {
			continue
		}
		weight_acc = updated;

		picked_indices.push(idx);
	}

	// sorting indices, so the ordering is retained
	// unstable sorting is fine, since there are no duplicates
	picked_indices.sort_unstable();
	(weight_acc, picked_indices)
}

>>>>>>> 5d2ee2c9
/// Considers an upper threshold that the inherent data must not exceed.
///
/// If there is sufficient space, all disputes, all bitfields and all candidates
/// will be included.
///
/// Otherwise tries to include all disputes, and then tries to fill the remaining space with bitfields and then candidates.
///
/// The selection process is random. For candidates, there is an exception for code upgrades as they are preferred.
/// And for disputes, local and older disputes are preferred (see `limit_disputes`).
/// for backed candidates, since with a increasing number of parachains their chances of
/// inclusion become slim. All backed candidates  are checked beforehands in `fn create_inherent_inner`
/// which guarantees sanity.
fn apply_weight_limit<T: Config + inclusion::Config>(
	candidates: &mut Vec<BackedCandidate<<T>::Hash>>,
	bitfields: &mut UncheckedSignedAvailabilityBitfields,
	disputes: &mut MultiDisputeStatementSet,
	max_block_weight: Weight,
	rng: &mut rand_chacha::ChaChaRng,
) -> Weight {
	// include as many disputes as possible, always
	let remaining_weight = limit_disputes::<T>(disputes, max_block_weight, rng);

	let total_candidates_weight = backed_candidates_weight::<T>(candidates.as_slice());

	let total_bitfields_weight = signed_bitfields_weight::<T>(bitfields.len());

	let total = total_bitfields_weight.saturating_add(total_candidates_weight);

	// candidates + bitfields fit into the block
	if remaining_weight >= total {
		return total
	}

	// Prefer code upgrades, they tend to be large and hence stand no chance to be picked
	// late while maintaining the weight bounds
	let preferred_indices = candidates
		.iter()
		.enumerate()
		.filter_map(|(idx, candidate)| {
			candidate.candidate.commitments.new_validation_code.as_ref().map(|_code| idx)
		})
		.collect::<Vec<usize>>();

	// There is weight remaining to be consumed by a subset of candidates
	// which are going to be picked now.
	if let Some(remaining_weight) = remaining_weight.checked_sub(total_bitfields_weight) {
		let (acc_candidate_weight, indices) =
			random_sel::<BackedCandidate<<T as frame_system::Config>::Hash>, _>(
				rng,
				candidates.clone(),
				preferred_indices,
				|c| backed_candidate_weight::<T>(c),
				remaining_weight,
			);
		candidates.indexed_retain(|idx, _backed_candidate| indices.binary_search(&idx).is_ok());
		// pick all bitfields, and
		// fill the remaining space with candidates
		let total = acc_candidate_weight.saturating_add(total_bitfields_weight);
		return total
	}

	candidates.clear();

	// insufficient space for even the bitfields alone, so only try to fit as many of those
	// into the block and skip the candidates entirely
	let (total, indices) = random_sel::<UncheckedSignedAvailabilityBitfield, _>(
		rng,
		bitfields.clone(),
		vec![],
		|_| <<T as Config>::WeightInfo as WeightInfo>::enter_bitfields(),
		remaining_weight,
	);

	bitfields.indexed_retain(|idx, _bitfield| indices.binary_search(&idx).is_ok());

	total
}

/// Filter bitfields based on freed core indices, validity, and other sanity checks.
///
/// Do sanity checks on the bitfields:
///
///  1. no more than one bitfield per validator
///  2. bitfields are ascending by validator index.
///  3. each bitfield has exactly `expected_bits`
///  4. signature is valid
///  5. remove any disputed core indices
///
/// If any of those is not passed, the bitfield is dropped.
///
/// While this function technically returns a set of unchecked bitfields,
/// they were actually checked and filtered to allow using it in both
/// cases, as `filtering` and `checking` stage.
///
/// `full_check` determines if validator signatures are checked. If `::Yes`,
/// bitfields that have an invalid signature will be filtered out.
pub(crate) fn sanitize_bitfields<T: crate::inclusion::Config>(
	unchecked_bitfields: UncheckedSignedAvailabilityBitfields,
	disputed_bitfield: DisputedBitfield,
	expected_bits: usize,
	parent_hash: T::Hash,
	session_index: SessionIndex,
	validators: &[ValidatorId],
	full_check: FullCheck,
) -> UncheckedSignedAvailabilityBitfields {
	let mut bitfields = Vec::with_capacity(unchecked_bitfields.len());

	let mut last_index: Option<ValidatorIndex> = None;

	if disputed_bitfield.0.len() != expected_bits {
		// This is a system logic error that should never occur, but we want to handle it gracefully
		// so we just drop all bitfields
		log::error!(target: LOG_TARGET, "BUG: disputed_bitfield != expected_bits");
		return vec![]
	}

	let all_zeros = BitVec::<bitvec::order::Lsb0, u8>::repeat(false, expected_bits);
	let signing_context = SigningContext { parent_hash, session_index };
	for unchecked_bitfield in unchecked_bitfields {
		// Find and skip invalid bitfields.
		if unchecked_bitfield.unchecked_payload().0.len() != expected_bits {
			log::trace!(
				target: LOG_TARGET,
				"[{:?}] bad bitfield length: {} != {:?}",
				full_check,
				unchecked_bitfield.unchecked_payload().0.len(),
				expected_bits,
			);
			continue
		}

		if unchecked_bitfield.unchecked_payload().0.clone() & disputed_bitfield.0.clone() !=
			all_zeros
		{
			log::trace!(
				target: LOG_TARGET,
				"[{:?}] bitfield contains disputed cores: {:?}",
				full_check,
				unchecked_bitfield.unchecked_payload().0.clone() & disputed_bitfield.0.clone()
			);
			continue
		}

		let validator_index = unchecked_bitfield.unchecked_validator_index();

		if !last_index.map_or(true, |last_index: ValidatorIndex| last_index < validator_index) {
			log::trace!(
				target: LOG_TARGET,
				"[{:?}] bitfield validator index is not greater than last: !({:?} < {})",
				full_check,
				last_index.as_ref().map(|x| x.0),
				validator_index.0
			);
			continue
<<<<<<< HEAD
		}

		if unchecked_bitfield.unchecked_validator_index().0 as usize >= validators.len() {
			log::trace!(
				target: LOG_TARGET,
				"[{:?}] bitfield validator index is out of bounds: {} >= {}",
				full_check,
				validator_index.0,
				validators.len(),
			);
			continue
		}

=======
		}

		if unchecked_bitfield.unchecked_validator_index().0 as usize >= validators.len() {
			log::trace!(
				target: LOG_TARGET,
				"[{:?}] bitfield validator index is out of bounds: {} >= {}",
				full_check,
				validator_index.0,
				validators.len(),
			);
			continue
		}

>>>>>>> 5d2ee2c9
		let validator_public = &validators[validator_index.0 as usize];

		if let FullCheck::Yes = full_check {
			if let Ok(signed_bitfield) =
				unchecked_bitfield.try_into_checked(&signing_context, validator_public)
			{
				bitfields.push(signed_bitfield.into_unchecked());
			} else {
				log::warn!(target: LOG_TARGET, "Invalid bitfield signature");
			};
		} else {
			bitfields.push(unchecked_bitfield);
		}

		last_index = Some(validator_index);
	}
	bitfields
}

/// Filter out any candidates that have a concluded invalid dispute.
///
/// `scheduled` follows the same naming scheme as provided in the
/// guide: Currently `free` but might become `occupied`.
/// For the filtering here the relevant part is only the current `free`
/// state.
///
/// `candidate_has_concluded_invalid_dispute` must return `true` if the candidate
/// is disputed, false otherwise
fn sanitize_backed_candidates<
	T: crate::inclusion::Config,
	F: FnMut(usize, &BackedCandidate<T::Hash>) -> bool,
>(
	relay_parent: T::Hash,
	mut backed_candidates: Vec<BackedCandidate<T::Hash>>,
	mut candidate_has_concluded_invalid_dispute_or_is_invalid: F,
	scheduled: &[CoreAssignment],
) -> Vec<BackedCandidate<T::Hash>> {
	// Remove any candidates that were concluded invalid.
	backed_candidates.indexed_retain(move |idx, backed_candidate| {
		!candidate_has_concluded_invalid_dispute_or_is_invalid(idx, backed_candidate)
	});

	// Assure the backed candidate's `ParaId`'s core is free.
	// This holds under the assumption that `Scheduler::schedule` is called _before_.
	// Also checks the candidate references the correct relay parent.
	let scheduled_paras_set = scheduled
		.into_iter()
		.map(|core_assignment| core_assignment.para_id)
		.collect::<BTreeSet<_>>();
	backed_candidates.retain(|backed_candidate| {
		let desc = backed_candidate.descriptor();
		desc.relay_parent == relay_parent && scheduled_paras_set.contains(&desc.para_id)
	});

	backed_candidates
}

/// Derive entropy from babe provided per block randomness.
///
/// In the odd case none is available, uses the `parent_hash` and
/// a const value, while emitting a warning.
fn compute_entropy<T: Config>(parent_hash: T::Hash) -> [u8; 32] {
	const CANDIDATE_SEED_SUBJECT: [u8; 32] = *b"candidate-seed-selection-subject";
	let vrf_random = CurrentBlockRandomness::<T>::random(&CANDIDATE_SEED_SUBJECT[..]).0;
	let mut entropy: [u8; 32] = CANDIDATE_SEED_SUBJECT.clone();
	if let Some(vrf_random) = vrf_random {
		entropy.as_mut().copy_from_slice(vrf_random.as_ref());
	} else {
		// in case there is no vrf randomness present, we utilize the relay parent
		// as seed, it's better than a static value.
		log::warn!(target: LOG_TARGET, "CurrentBlockRandomness did not provide entropy");
		entropy.as_mut().copy_from_slice(parent_hash.as_ref());
	}
	entropy
}

/// Limit disputes in place.
///
/// Returns the unused weight of `remaining_weight`.
fn limit_disputes<T: Config>(
	disputes: &mut MultiDisputeStatementSet,
	remaining_weight: Weight,
	rng: &mut rand_chacha::ChaChaRng,
) -> Weight {
	let mut remaining_weight = remaining_weight;
	let disputes_weight = dispute_statements_weight::<T>(&disputes);
	if disputes_weight > remaining_weight {
		// Sort the dispute statements according to the following prioritization:
		//  1. Prioritize local disputes over remote disputes.
		//  2. Prioritize older disputes over newer disputes.
		disputes.sort_unstable_by(|a, b| {
			let a_local_block = T::DisputesHandler::included_state(a.session, a.candidate_hash);
			let b_local_block = T::DisputesHandler::included_state(b.session, b.candidate_hash);
			match (a_local_block, b_local_block) {
				// Prioritize local disputes over remote disputes.
				(None, Some(_)) => Ordering::Greater,
				(Some(_), None) => Ordering::Less,
				// For local disputes, prioritize those that occur at an earlier height.
				(Some(a_height), Some(b_height)) => a_height.cmp(&b_height),
				// Prioritize earlier remote disputes using session as rough proxy.
				(None, None) => a.session.cmp(&b.session),
			}
		});

		// Since the disputes array is sorted, we may use binary search to find the beginning of
		// remote disputes
		let idx = disputes
			.binary_search_by(|probe| {
				if T::DisputesHandler::included_state(probe.session, probe.candidate_hash).is_some()
				{
					Ordering::Greater
				} else {
					Ordering::Less
				}
			})
			// The above predicate will never find an item and therefore we are guaranteed to obtain
			// an error, which we can safely unwrap. QED.
			.unwrap_err();

		// Due to the binary search predicate above, the index computed will constitute the beginning
		// of the remote disputes sub-array
		let remote_disputes = disputes.split_off(idx);

		// Select disputes in-order until the remaining weight is attained
		disputes.retain(|d| {
			let dispute_weight = <<T as Config>::WeightInfo as WeightInfo>::enter_variable_disputes(
				d.statements.len() as u32,
			);
			if remaining_weight >= dispute_weight {
				remaining_weight -= dispute_weight;
				true
			} else {
				false
			}
		});

		// Compute the statements length of all remote disputes
		let d = remote_disputes.iter().map(|d| d.statements.len() as u32).collect::<Vec<u32>>();

		// Select remote disputes at random until the block is full
		let (acc_remote_disputes_weight, indices) = random_sel::<u32, _>(
			rng,
			d,
			vec![],
			|v| <<T as Config>::WeightInfo as WeightInfo>::enter_variable_disputes(*v),
			remaining_weight,
		);

		// Collect all remote disputes
		let mut remote_disputes =
			indices.into_iter().map(|idx| disputes[idx].clone()).collect::<Vec<_>>();

		// Construct the full list of selected disputes
		disputes.append(&mut remote_disputes);

		// Update the remaining weight
		remaining_weight = remaining_weight.saturating_sub(acc_remote_disputes_weight);
	}

	remaining_weight
}

#[cfg(test)]
mod tests {
	use super::*;

	// In order to facilitate benchmarks as tests we have a benchmark feature gated `WeightInfo` impl
	// that uses 0 for all the weights. Because all the weights are 0, the tests that rely on
	// weights for limiting data will fail, so we don't run them when using the benchmark feature.
	#[cfg(not(feature = "runtime-benchmarks"))]
	mod enter {
		use super::*;
		use crate::{
			builder::{Bench, BenchBuilder},
			mock::{new_test_ext, MockGenesisConfig, Test},
		};
		use frame_support::assert_ok;
		use sp_std::collections::btree_map::BTreeMap;

		struct TestConfig {
			dispute_statements: BTreeMap<u32, u32>,
			dispute_sessions: Vec<u32>,
			backed_and_concluding: BTreeMap<u32, u32>,
			num_validators_per_core: u32,
			includes_code_upgrade: Option<u32>,
		}

		fn make_inherent_data(
			TestConfig {
				dispute_statements,
				dispute_sessions,
				backed_and_concluding,
				num_validators_per_core,
				includes_code_upgrade,
			}: TestConfig,
		) -> Bench<Test> {
			BenchBuilder::<Test>::new()
				.set_max_validators((dispute_sessions.len() as u32) * num_validators_per_core)
				.set_max_validators_per_core(num_validators_per_core)
				.set_dispute_statements(dispute_statements)
				.build(backed_and_concluding, dispute_sessions.as_slice(), includes_code_upgrade)
		}

		#[test]
		// Validate that if we create 2 backed candidates which are assigned to 2 cores that will be freed via
		// becoming fully available, the backed candidates will not be filtered out in `create_inherent` and
		// will not cause `enter` to early.
		fn include_backed_candidates() {
			new_test_ext(MockGenesisConfig::default()).execute_with(|| {
				let dispute_statements = BTreeMap::new();

				let mut backed_and_concluding = BTreeMap::new();
				backed_and_concluding.insert(0, 1);
				backed_and_concluding.insert(1, 1);

				let scenario = make_inherent_data(TestConfig {
					dispute_statements,
					dispute_sessions: vec![0, 0],
					backed_and_concluding,
					num_validators_per_core: 1,
					includes_code_upgrade: None,
				});

				// We expect the scenario to have cores 0 & 1 with pending availability. The backed
				// candidates are also created for cores 0 & 1, so once the pending available
				// become fully available those cores are marked as free and scheduled for the backed
				// candidates.
				let expected_para_inherent_data = scenario.data.clone();

				// Check the para inherent data is as expected:
				// * 1 bitfield per validator (2 validators)
				assert_eq!(expected_para_inherent_data.bitfields.len(), 2);
				// * 1 backed candidate per core (2 cores)
				assert_eq!(expected_para_inherent_data.backed_candidates.len(), 2);
				// * 0 disputes.
				assert_eq!(expected_para_inherent_data.disputes.len(), 0);
				let mut inherent_data = InherentData::new();
				inherent_data
					.put_data(PARACHAINS_INHERENT_IDENTIFIER, &expected_para_inherent_data)
					.unwrap();

				// The current schedule is empty prior to calling `create_inherent_enter`.
				assert_eq!(<scheduler::Pallet<Test>>::scheduled(), vec![]);

				// Nothing is filtered out (including the backed candidates.)
				assert_eq!(
					Pallet::<Test>::create_inherent_inner(&inherent_data.clone()).unwrap(),
					expected_para_inherent_data
				);

				// The schedule is still empty prior to calling `enter`. (`create_inherent_inner` should not
				// alter storage, but just double checking for sanity).
				assert_eq!(<scheduler::Pallet<Test>>::scheduled(), vec![]);

				assert_eq!(Pallet::<Test>::on_chain_votes(), None);
				// Call enter with our 2 backed candidates
				assert_ok!(Pallet::<Test>::enter(
					frame_system::RawOrigin::None.into(),
					expected_para_inherent_data
				));
				assert_eq!(
					// The length of this vec is equal to the number of candidates, so we know our 2
					// backed candidates did not get filtered out
					Pallet::<Test>::on_chain_votes()
						.unwrap()
						.backing_validators_per_candidate
						.len(),
					2
				);
			});
		}

		#[test]
		// Ensure that disputes are filtered out if the session is in the future.
		fn filter_multi_dispute_data() {
			new_test_ext(MockGenesisConfig::default()).execute_with(|| {
				// Create the inherent data for this block
				let dispute_statements = BTreeMap::new();

				let backed_and_concluding = BTreeMap::new();

				let scenario = make_inherent_data(TestConfig {
					dispute_statements,
					dispute_sessions: vec![
						1, 2, 3, /* Session 3 too new, will get filtered out */
					],
					backed_and_concluding,
					num_validators_per_core: 5,
					includes_code_upgrade: None,
				});

				let expected_para_inherent_data = scenario.data.clone();

				// Check the para inherent data is as expected:
				// * 1 bitfield per validator (5 validators per core, 3 disputes => 3 cores, 15 validators)
				assert_eq!(expected_para_inherent_data.bitfields.len(), 15);
				// * 0 backed candidate per core
				assert_eq!(expected_para_inherent_data.backed_candidates.len(), 0);
				// * 3 disputes.
				assert_eq!(expected_para_inherent_data.disputes.len(), 3);
				let mut inherent_data = InherentData::new();
				inherent_data
					.put_data(PARACHAINS_INHERENT_IDENTIFIER, &expected_para_inherent_data)
					.unwrap();

				// The current schedule is empty prior to calling `create_inherent_enter`.
				assert_eq!(<scheduler::Pallet<Test>>::scheduled(), vec![]);

				let multi_dispute_inherent_data =
					Pallet::<Test>::create_inherent_inner(&inherent_data.clone()).unwrap();
				// Dispute for session that lies too far in the future should be filtered out
				assert!(multi_dispute_inherent_data != expected_para_inherent_data);

				assert_eq!(multi_dispute_inherent_data.disputes.len(), 2);

				// Assert that the first 2 disputes are included
				assert_eq!(
					&multi_dispute_inherent_data.disputes[..2],
					&expected_para_inherent_data.disputes[..2],
				);

				// The schedule is still empty prior to calling `enter`. (`create_inherent_inner` should not
				// alter storage, but just double checking for sanity).
				assert_eq!(<scheduler::Pallet<Test>>::scheduled(), vec![]);

				assert_eq!(Pallet::<Test>::on_chain_votes(), None);
				// Call enter with our 2 disputes
				assert_ok!(Pallet::<Test>::enter(
					frame_system::RawOrigin::None.into(),
					multi_dispute_inherent_data,
				));

				assert_eq!(
					// The length of this vec is equal to the number of candidates, so we know there
					// where no backed candidates included
					Pallet::<Test>::on_chain_votes()
						.unwrap()
						.backing_validators_per_candidate
						.len(),
					0
				);
			});
		}

		#[test]
		// Ensure that when dispute data establishes an over weight block that we adequately
		// filter out disputes according to our prioritization rule
		fn limit_dispute_data() {
			new_test_ext(MockGenesisConfig::default()).execute_with(|| {
				// Create the inherent data for this block
				let dispute_statements = BTreeMap::new();
				// No backed and concluding cores, so all cores will be fileld with disputesw
				let backed_and_concluding = BTreeMap::new();

				let scenario = make_inherent_data(TestConfig {
					dispute_statements,
					dispute_sessions: vec![2, 2, 1], // 3 cores, all disputes
					backed_and_concluding,
					num_validators_per_core: 6,
					includes_code_upgrade: None,
				});

				let expected_para_inherent_data = scenario.data.clone();

				// Check the para inherent data is as expected:
				// * 1 bitfield per validator (6 validators per core, 3 disputes => 18 validators)
				assert_eq!(expected_para_inherent_data.bitfields.len(), 18);
				// * 0 backed candidate per core
				assert_eq!(expected_para_inherent_data.backed_candidates.len(), 0);
				// * 3 disputes.
				assert_eq!(expected_para_inherent_data.disputes.len(), 3);
				let mut inherent_data = InherentData::new();
				inherent_data
					.put_data(PARACHAINS_INHERENT_IDENTIFIER, &expected_para_inherent_data)
					.unwrap();

				// The current schedule is empty prior to calling `create_inherent_enter`.
				assert_eq!(<scheduler::Pallet<Test>>::scheduled(), vec![]);

				let limit_inherent_data =
					Pallet::<Test>::create_inherent_inner(&inherent_data.clone()).unwrap();
				// Expect that inherent data is filtered to include only 2 disputes
				assert!(limit_inherent_data != expected_para_inherent_data);

				// Ensure that the included disputes are sorted by session
				assert_eq!(limit_inherent_data.disputes.len(), 2);
				assert_eq!(limit_inherent_data.disputes[0].session, 1);
				assert_eq!(limit_inherent_data.disputes[1].session, 2);

				// The schedule is still empty prior to calling `enter`. (`create_inherent_inner` should not
				// alter storage, but just double checking for sanity).
				assert_eq!(<scheduler::Pallet<Test>>::scheduled(), vec![]);

				assert_eq!(Pallet::<Test>::on_chain_votes(), None);
				// Call enter with our 2 disputes
				assert_ok!(Pallet::<Test>::enter(
					frame_system::RawOrigin::None.into(),
					limit_inherent_data,
				));

				assert_eq!(
					// Ensure that our inherent data did not included backed candidates as expected
					Pallet::<Test>::on_chain_votes()
						.unwrap()
						.backing_validators_per_candidate
						.len(),
					0
				);
			});
		}

		#[test]
		// Ensure that when dispute data establishes an over weight block that we abort
		// due to an over weight block
		fn limit_dispute_data_overweight() {
			new_test_ext(MockGenesisConfig::default()).execute_with(|| {
				// Create the inherent data for this block
				let dispute_statements = BTreeMap::new();
				// No backed and concluding cores, so all cores will be fileld with disputesw
				let backed_and_concluding = BTreeMap::new();

				let scenario = make_inherent_data(TestConfig {
					dispute_statements,
					dispute_sessions: vec![2, 2, 1], // 3 cores, all disputes
					backed_and_concluding,
					num_validators_per_core: 6,
					includes_code_upgrade: None,
				});

				let expected_para_inherent_data = scenario.data.clone();

				// Check the para inherent data is as expected:
				// * 1 bitfield per validator (6 validators per core, 3 disputes => 18 validators)
				assert_eq!(expected_para_inherent_data.bitfields.len(), 18);
				// * 0 backed candidate per core
				assert_eq!(expected_para_inherent_data.backed_candidates.len(), 0);
				// * 3 disputes.
				assert_eq!(expected_para_inherent_data.disputes.len(), 3);
				let mut inherent_data = InherentData::new();
				inherent_data
					.put_data(PARACHAINS_INHERENT_IDENTIFIER, &expected_para_inherent_data)
					.unwrap();

				// The current schedule is empty prior to calling `create_inherent_enter`.
				assert_eq!(<scheduler::Pallet<Test>>::scheduled(), vec![]);

				assert_ok!(Pallet::<Test>::enter(
					frame_system::RawOrigin::None.into(),
					expected_para_inherent_data,
				));
			});
		}

		#[test]
		// Ensure that when a block is over weight due to disputes, but there is still sufficient
		// block weight to include a number of signed bitfields, the inherent data is filtered
		// as expected
		fn limit_dispute_data_ignore_backed_candidates() {
			new_test_ext(MockGenesisConfig::default()).execute_with(|| {
				// Create the inherent data for this block
				let dispute_statements = BTreeMap::new();

				let mut backed_and_concluding = BTreeMap::new();
				// 2 backed candidates shall be scheduled
				backed_and_concluding.insert(0, 2);
				backed_and_concluding.insert(1, 2);

				let scenario = make_inherent_data(TestConfig {
					dispute_statements,
					// 2 backed candidates + 3 disputes (at sessions 2, 1 and 1)
					dispute_sessions: vec![0, 0, 2, 2, 1],
					backed_and_concluding,
					num_validators_per_core: 4,
					includes_code_upgrade: None,
				});

				let expected_para_inherent_data = scenario.data.clone();

				// Check the para inherent data is as expected:
				// * 1 bitfield per validator (4 validators per core, 2 backed candidates, 3 disputes => 4*5 = 20)
				assert_eq!(expected_para_inherent_data.bitfields.len(), 20);
				// * 2 backed candidates
				assert_eq!(expected_para_inherent_data.backed_candidates.len(), 2);
				// * 3 disputes.
				assert_eq!(expected_para_inherent_data.disputes.len(), 3);
				let mut inherent_data = InherentData::new();
				inherent_data
					.put_data(PARACHAINS_INHERENT_IDENTIFIER, &expected_para_inherent_data)
					.unwrap();

				// The current schedule is empty prior to calling `create_inherent_enter`.
				assert_eq!(<scheduler::Pallet<Test>>::scheduled(), vec![]);

				// Nothing is filtered out (including the backed candidates.)
				let limit_inherent_data =
					Pallet::<Test>::create_inherent_inner(&inherent_data.clone()).unwrap();
				assert!(limit_inherent_data != expected_para_inherent_data);

				// Three disputes is over weight (see previous test), so we expect to only see 2 disputes
				assert_eq!(limit_inherent_data.disputes.len(), 2);
				// Ensure disputes are filtered as expected
				assert_eq!(limit_inherent_data.disputes[0].session, 1);
				assert_eq!(limit_inherent_data.disputes[1].session, 2);
				// Ensure all bitfields are included as these are still not over weight
				assert_eq!(
					limit_inherent_data.bitfields.len(),
					expected_para_inherent_data.bitfields.len()
				);
				// Ensure that all backed candidates are filtered out as either would make the block over weight
				assert_eq!(limit_inherent_data.backed_candidates.len(), 0);

				// The schedule is still empty prior to calling `enter`. (`create_inherent_inner` should not
				// alter storage, but just double checking for sanity).
				assert_eq!(<scheduler::Pallet<Test>>::scheduled(), vec![]);

				assert_eq!(Pallet::<Test>::on_chain_votes(), None);
				// Call enter with our 2 disputes
				assert_ok!(Pallet::<Test>::enter(
					frame_system::RawOrigin::None.into(),
					limit_inherent_data,
				));

				assert_eq!(
					// The length of this vec is equal to the number of candidates, so we know
					// all of our candidates got filtered out
					Pallet::<Test>::on_chain_votes()
						.unwrap()
						.backing_validators_per_candidate
						.len(),
					0,
				);
			});
		}

		#[test]
		// Ensure that we abort if we encounter an over weight block for disputes + bitfields
		fn limit_dispute_data_ignore_backed_candidates_overweight() {
			new_test_ext(MockGenesisConfig::default()).execute_with(|| {
				// Create the inherent data for this block
				let dispute_statements = BTreeMap::new();

				let mut backed_and_concluding = BTreeMap::new();
				// 2 backed candidates shall be scheduled
				backed_and_concluding.insert(0, 2);
				backed_and_concluding.insert(1, 2);

				let scenario = make_inherent_data(TestConfig {
					dispute_statements,
					// 2 backed candidates + 3 disputes (at sessions 2, 1 and 1)
					dispute_sessions: vec![0, 0, 2, 2, 1],
					backed_and_concluding,
					num_validators_per_core: 4,
					includes_code_upgrade: None,
				});

				let expected_para_inherent_data = scenario.data.clone();

				// Check the para inherent data is as expected:
				// * 1 bitfield per validator (4 validators per core, 2 backed candidates, 3 disputes => 4*5 = 20)
				assert_eq!(expected_para_inherent_data.bitfields.len(), 20);
				// * 2 backed candidates
				assert_eq!(expected_para_inherent_data.backed_candidates.len(), 2);
				// * 3 disputes.
				assert_eq!(expected_para_inherent_data.disputes.len(), 3);
				let mut inherent_data = InherentData::new();
				inherent_data
					.put_data(PARACHAINS_INHERENT_IDENTIFIER, &expected_para_inherent_data)
					.unwrap();

				// The current schedule is empty prior to calling `create_inherent_enter`.
				assert_eq!(<scheduler::Pallet<Test>>::scheduled(), vec![]);

				// Ensure that calling enter with 3 disputes and 2 candidates is over weight
				assert_ok!(Pallet::<Test>::enter(
					frame_system::RawOrigin::None.into(),
					expected_para_inherent_data,
				));

				assert_eq!(
					// The length of this vec is equal to the number of candidates, so we know
					// all of our candidates got filtered out
					Pallet::<Test>::on_chain_votes()
						.unwrap()
						.backing_validators_per_candidate
						.len(),
					0,
				);
			});
		}

		#[test]
		// Ensure that when a block is over weight due to disputes and bitfields, the bitfields are
		// filtered to accommodate the block size and no backed candidates are included.
		fn limit_bitfields() {
			new_test_ext(MockGenesisConfig::default()).execute_with(|| {
				// Create the inherent data for this block
				let mut dispute_statements = BTreeMap::new();
				// Cap the number of statements per dispute to 20 in order to ensure we have enough
				// space in the block for some (but not all) bitfields
				dispute_statements.insert(2, 20);
				dispute_statements.insert(3, 20);
				dispute_statements.insert(4, 20);

				let mut backed_and_concluding = BTreeMap::new();
				// Schedule 2 backed candidates
				backed_and_concluding.insert(0, 2);
				backed_and_concluding.insert(1, 2);

				let scenario = make_inherent_data(TestConfig {
					dispute_statements,
					// 2 backed candidates + 3 disputes (at sessions 2, 1 and 1)
					dispute_sessions: vec![0, 0, 2, 2, 1],
					backed_and_concluding,
					num_validators_per_core: 5,
					includes_code_upgrade: None,
				});

				let expected_para_inherent_data = scenario.data.clone();

				// Check the para inherent data is as expected:
				// * 1 bitfield per validator (5 validators per core, 2 backed candidates, 3 disputes => 4*5 = 20),
				assert_eq!(expected_para_inherent_data.bitfields.len(), 25);
				// * 2 backed candidates,
				assert_eq!(expected_para_inherent_data.backed_candidates.len(), 2);
				// * 3 disputes.
				assert_eq!(expected_para_inherent_data.disputes.len(), 3);
				let mut inherent_data = InherentData::new();
				inherent_data
					.put_data(PARACHAINS_INHERENT_IDENTIFIER, &expected_para_inherent_data)
					.unwrap();

				// The current schedule is empty prior to calling `create_inherent_enter`.
				assert_eq!(<scheduler::Pallet<Test>>::scheduled(), vec![]);

				// Nothing is filtered out (including the backed candidates.)
				let limit_inherent_data =
					Pallet::<Test>::create_inherent_inner(&inherent_data.clone()).unwrap();
				assert!(limit_inherent_data != expected_para_inherent_data);

				// Three disputes is over weight (see previous test), so we expect to only see 2 disputes
				assert_eq!(limit_inherent_data.disputes.len(), 2);
				// Ensure disputes are filtered as expected
				assert_eq!(limit_inherent_data.disputes[0].session, 1);
				assert_eq!(limit_inherent_data.disputes[1].session, 2);
				// Ensure all bitfields are included as these are still not over weight
				assert_eq!(limit_inherent_data.bitfields.len(), 20,);
				// Ensure that all backed candidates are filtered out as either would make the block over weight
				assert_eq!(limit_inherent_data.backed_candidates.len(), 0);

				// The schedule is still empty prior to calling `enter`. (`create_inherent_inner` should not
				// alter storage, but just double checking for sanity).
				assert_eq!(<scheduler::Pallet<Test>>::scheduled(), vec![]);

				assert_eq!(Pallet::<Test>::on_chain_votes(), None);
				// Call enter with our 2 disputes
				assert_ok!(Pallet::<Test>::enter(
					frame_system::RawOrigin::None.into(),
					limit_inherent_data,
				));

				assert_eq!(
					// The length of this vec is equal to the number of candidates, so we know
					// all of our candidates got filtered out
					Pallet::<Test>::on_chain_votes()
						.unwrap()
						.backing_validators_per_candidate
						.len(),
					0,
				);
			});
		}

		#[test]
		// Ensure that when a block is over weight due to disputes and bitfields, we abort
		fn limit_bitfields_overweight() {
			new_test_ext(MockGenesisConfig::default()).execute_with(|| {
				// Create the inherent data for this block
				let mut dispute_statements = BTreeMap::new();
				// Control the number of statements per dispute to ensure we have enough space
				// in the block for some (but not all) bitfields
				dispute_statements.insert(2, 20);
				dispute_statements.insert(3, 20);
				dispute_statements.insert(4, 20);

				let mut backed_and_concluding = BTreeMap::new();
				// 2 backed candidates shall be scheduled
				backed_and_concluding.insert(0, 2);
				backed_and_concluding.insert(1, 2);

				let scenario = make_inherent_data(TestConfig {
					dispute_statements,
					// 2 backed candidates + 3 disputes (at sessions 2, 1 and 1)
					dispute_sessions: vec![0, 0, 2, 2, 1],
					backed_and_concluding,
					num_validators_per_core: 5,
					includes_code_upgrade: None,
				});

				let expected_para_inherent_data = scenario.data.clone();

				// Check the para inherent data is as expected:
				// * 1 bitfield per validator (5 validators per core, 2 backed candidates, 3 disputes => 5*5 = 25)
				assert_eq!(expected_para_inherent_data.bitfields.len(), 25);
				// * 2 backed candidates
				assert_eq!(expected_para_inherent_data.backed_candidates.len(), 2);
				// * 3 disputes.
				assert_eq!(expected_para_inherent_data.disputes.len(), 3);
				let mut inherent_data = InherentData::new();
				inherent_data
					.put_data(PARACHAINS_INHERENT_IDENTIFIER, &expected_para_inherent_data)
					.unwrap();

				// The current schedule is empty prior to calling `create_inherent_enter`.
				assert_eq!(<scheduler::Pallet<Test>>::scheduled(), vec![]);

				assert_ok!(Pallet::<Test>::enter(
					frame_system::RawOrigin::None.into(),
					expected_para_inherent_data,
				));

				assert_eq!(
					// The length of this vec is equal to the number of candidates, so we know
					// all of our candidates got filtered out
					Pallet::<Test>::on_chain_votes()
						.unwrap()
						.backing_validators_per_candidate
						.len(),
					0,
				);
			});
		}

		#[test]
		// Ensure that when a block is over weight due to disputes and bitfields, we abort
		fn limit_candidates_over_weight_1() {
			new_test_ext(MockGenesisConfig::default()).execute_with(|| {
				// Create the inherent data for this block
				let mut dispute_statements = BTreeMap::new();
				// Control the number of statements per dispute to ensure we have enough space
				// in the block for some (but not all) bitfields
				dispute_statements.insert(2, 17);
				dispute_statements.insert(3, 17);
				dispute_statements.insert(4, 17);

				let mut backed_and_concluding = BTreeMap::new();
				// 2 backed candidates shall be scheduled
				backed_and_concluding.insert(0, 16);
				backed_and_concluding.insert(1, 25);

				let scenario = make_inherent_data(TestConfig {
					dispute_statements,
					dispute_sessions: vec![0, 0, 2, 2, 1], // 2 backed candidates, 3 disputes at sessions 2, 1 and 1 respectively
					backed_and_concluding,
					num_validators_per_core: 5,
					includes_code_upgrade: None,
				});

				let expected_para_inherent_data = scenario.data.clone();

				// Check the para inherent data is as expected:
				// * 1 bitfield per validator (5 validators per core, 2 backed candidates, 3 disputes => 5*5 = 25)
				assert_eq!(expected_para_inherent_data.bitfields.len(), 25);
				// * 2 backed candidates
				assert_eq!(expected_para_inherent_data.backed_candidates.len(), 2);
				// * 3 disputes.
				assert_eq!(expected_para_inherent_data.disputes.len(), 3);
				let mut inherent_data = InherentData::new();
				inherent_data
					.put_data(PARACHAINS_INHERENT_IDENTIFIER, &expected_para_inherent_data)
					.unwrap();

				let limit_inherent_data =
					Pallet::<Test>::create_inherent_inner(&inherent_data.clone()).unwrap();
				// Expect that inherent data is filtered to include only 1 backed candidate and 2 disputes
				assert!(limit_inherent_data != expected_para_inherent_data);

				// * 1 bitfields
				assert_eq!(limit_inherent_data.bitfields.len(), 25);
				// * 2 backed candidates
				assert_eq!(limit_inherent_data.backed_candidates.len(), 1);
				// * 3 disputes.
				assert_eq!(limit_inherent_data.disputes.len(), 2);

				// The current schedule is empty prior to calling `create_inherent_enter`.
				assert_eq!(<scheduler::Pallet<Test>>::scheduled(), vec![]);

				assert_ok!(Pallet::<Test>::enter(
					frame_system::RawOrigin::None.into(),
					limit_inherent_data,
				));

				assert_eq!(
					// The length of this vec is equal to the number of candidates, so we know our 2
					// backed candidates did not get filtered out
					Pallet::<Test>::on_chain_votes()
						.unwrap()
						.backing_validators_per_candidate
						.len(),
					1
				);
			});
		}

		#[test]
		// Ensure that when a block is over weight due to disputes and bitfields, we abort
		fn limit_candidates_over_weight_0() {
			new_test_ext(MockGenesisConfig::default()).execute_with(|| {
				// Create the inherent data for this block
				let mut dispute_statements = BTreeMap::new();
				// Control the number of statements per dispute to ensure we have enough space
				// in the block for some (but not all) bitfields
				dispute_statements.insert(2, 17);
				dispute_statements.insert(3, 17);
				dispute_statements.insert(4, 17);

				let mut backed_and_concluding = BTreeMap::new();
				// 2 backed candidates shall be scheduled
				backed_and_concluding.insert(0, 16);
				backed_and_concluding.insert(1, 25);

				let scenario = make_inherent_data(TestConfig {
					dispute_statements,
					dispute_sessions: vec![0, 0, 2, 2, 1], // 2 backed candidates, 3 disputes at sessions 2, 1 and 1 respectively
					backed_and_concluding,
					num_validators_per_core: 5,
					includes_code_upgrade: None,
				});

				let expected_para_inherent_data = scenario.data.clone();

				// Check the para inherent data is as expected:
				// * 1 bitfield per validator (5 validators per core, 2 backed candidates, 3 disputes => 5*5 = 25)
				assert_eq!(expected_para_inherent_data.bitfields.len(), 25);
				// * 2 backed candidates
				assert_eq!(expected_para_inherent_data.backed_candidates.len(), 2);
				// * 3 disputes.
				assert_eq!(expected_para_inherent_data.disputes.len(), 3);

				assert_ok!(Pallet::<Test>::enter(
					frame_system::RawOrigin::None.into(),
					expected_para_inherent_data,
				));

				assert_eq!(
					// The length of this vec is equal to the number of candidates, so we know our 2
					// backed candidates did not get filtered out
					Pallet::<Test>::on_chain_votes()
						.unwrap()
						.backing_validators_per_candidate
						.len(),
					0
				);
			});
		}
	}

	fn default_header() -> primitives::v1::Header {
		primitives::v1::Header {
			parent_hash: Default::default(),
			number: 0,
			state_root: Default::default(),
			extrinsics_root: Default::default(),
			digest: Default::default(),
		}
	}

	mod sanitizers {
		use super::*;

		use crate::inclusion::tests::{
			back_candidate, collator_sign_candidate, BackingKind, TestCandidateBuilder,
		};
		use bitvec::order::Lsb0;
		use primitives::v1::{
			AvailabilityBitfield, GroupIndex, Hash, Id as ParaId, SignedAvailabilityBitfield,
			ValidatorIndex,
		};

		use crate::mock::Test;
		use futures::executor::block_on;
		use keyring::Sr25519Keyring;
		use primitives::v0::PARACHAIN_KEY_TYPE_ID;
		use sc_keystore::LocalKeystore;
		use sp_keystore::{SyncCryptoStore, SyncCryptoStorePtr};
		use std::sync::Arc;

		fn validator_pubkeys(val_ids: &[keyring::Sr25519Keyring]) -> Vec<ValidatorId> {
			val_ids.iter().map(|v| v.public().into()).collect()
		}

		#[test]
		fn bitfields() {
			let header = default_header();
			let parent_hash = header.hash();
			// 2 cores means two bits
			let expected_bits = 2;
			let session_index = SessionIndex::from(0_u32);

			let crypto_store = LocalKeystore::in_memory();
			let crypto_store = Arc::new(crypto_store) as SyncCryptoStorePtr;
			let signing_context = SigningContext { parent_hash, session_index };

			let validators = vec![
				keyring::Sr25519Keyring::Alice,
				keyring::Sr25519Keyring::Bob,
				keyring::Sr25519Keyring::Charlie,
				keyring::Sr25519Keyring::Dave,
			];
			for validator in validators.iter() {
				SyncCryptoStore::sr25519_generate_new(
					&*crypto_store,
					PARACHAIN_KEY_TYPE_ID,
					Some(&validator.to_seed()),
				)
				.unwrap();
			}
			let validator_public = validator_pubkeys(&validators);

			let unchecked_bitfields = [
				BitVec::<Lsb0, u8>::repeat(true, expected_bits),
				BitVec::<Lsb0, u8>::repeat(true, expected_bits),
				{
					let mut bv = BitVec::<Lsb0, u8>::repeat(false, expected_bits);
					bv.set(expected_bits - 1, true);
					bv
				},
			]
			.iter()
			.enumerate()
			.map(|(vi, ab)| {
				let validator_index = ValidatorIndex::from(vi as u32);
				block_on(SignedAvailabilityBitfield::sign(
					&crypto_store,
					AvailabilityBitfield::from(ab.clone()),
					&signing_context,
					validator_index,
					&validator_public[vi],
				))
				.unwrap()
				.unwrap()
				.into_unchecked()
			})
			.collect::<Vec<_>>();

			let disputed_bitfield = DisputedBitfield::zeros(expected_bits);

			{
				assert_eq!(
					sanitize_bitfields::<Test>(
						unchecked_bitfields.clone(),
						disputed_bitfield.clone(),
						expected_bits,
						parent_hash,
						session_index,
						&validator_public[..],
						FullCheck::Skip,
					),
					unchecked_bitfields.clone()
				);
				assert_eq!(
					sanitize_bitfields::<Test>(
						unchecked_bitfields.clone(),
						disputed_bitfield.clone(),
						expected_bits,
						parent_hash,
						session_index,
						&validator_public[..],
						FullCheck::Yes
					),
					unchecked_bitfields.clone()
				);
			}

			// disputed bitfield is non-zero
			{
				let mut disputed_bitfield = DisputedBitfield::zeros(expected_bits);
				// pretend the first core was freed by either a malicious validator
				// or by resolved dispute
				disputed_bitfield.0.set(0, true);

				assert_eq!(
					sanitize_bitfields::<Test>(
						unchecked_bitfields.clone(),
						disputed_bitfield.clone(),
						expected_bits,
						parent_hash,
						session_index,
						&validator_public[..],
						FullCheck::Yes
					)
					.len(),
					1
				);
				assert_eq!(
					sanitize_bitfields::<Test>(
						unchecked_bitfields.clone(),
						disputed_bitfield.clone(),
						expected_bits,
						parent_hash,
						session_index,
						&validator_public[..],
						FullCheck::Skip
					)
					.len(),
					1
				);
			}

			// bitfield size mismatch
			{
				assert!(sanitize_bitfields::<Test>(
					unchecked_bitfields.clone(),
					disputed_bitfield.clone(),
					expected_bits + 1,
					parent_hash,
					session_index,
					&validator_public[..],
					FullCheck::Yes
				)
				.is_empty());
				assert!(sanitize_bitfields::<Test>(
					unchecked_bitfields.clone(),
					disputed_bitfield.clone(),
					expected_bits + 1,
					parent_hash,
					session_index,
					&validator_public[..],
					FullCheck::Skip
				)
				.is_empty());
			}

			// remove the last validator
			{
				let shortened = validator_public.len() - 2;
				assert_eq!(
					&sanitize_bitfields::<Test>(
						unchecked_bitfields.clone(),
						disputed_bitfield.clone(),
						expected_bits,
						parent_hash,
						session_index,
						&validator_public[..shortened],
						FullCheck::Yes,
					)[..],
					&unchecked_bitfields[..shortened]
				);
				assert_eq!(
					&sanitize_bitfields::<Test>(
						unchecked_bitfields.clone(),
						disputed_bitfield.clone(),
						expected_bits,
						parent_hash,
						session_index,
						&validator_public[..shortened],
						FullCheck::Skip,
					)[..],
					&unchecked_bitfields[..shortened]
				);
			}

			// switch ordering of bitfields
			{
				let mut unchecked_bitfields = unchecked_bitfields.clone();
				let x = unchecked_bitfields.swap_remove(0);
				unchecked_bitfields.push(x);
				assert_eq!(
					&sanitize_bitfields::<Test>(
						unchecked_bitfields.clone(),
						disputed_bitfield.clone(),
						expected_bits,
						parent_hash,
						session_index,
						&validator_public[..],
						FullCheck::Yes
					)[..],
					&unchecked_bitfields[..(unchecked_bitfields.len() - 2)]
				);
				assert_eq!(
					&sanitize_bitfields::<Test>(
						unchecked_bitfields.clone(),
						disputed_bitfield.clone(),
						expected_bits,
						parent_hash,
						session_index,
						&validator_public[..],
						FullCheck::Skip
					)[..],
					&unchecked_bitfields[..(unchecked_bitfields.len() - 2)]
				);
			}

			// check the validators signature
			{
				use primitives::v1::ValidatorSignature;
				let mut unchecked_bitfields = unchecked_bitfields.clone();

				// insert a bad signature for the last bitfield
				let last_bit_idx = unchecked_bitfields.len() - 1;
				unchecked_bitfields
					.get_mut(last_bit_idx)
					.and_then(|u| Some(u.set_signature(ValidatorSignature::default())))
					.expect("we are accessing a valid index");
				assert_eq!(
					&sanitize_bitfields::<Test>(
						unchecked_bitfields.clone(),
						disputed_bitfield.clone(),
						expected_bits,
						parent_hash,
						session_index,
						&validator_public[..],
						FullCheck::Yes
					)[..],
					&unchecked_bitfields[..last_bit_idx]
				);
				assert_eq!(
					&sanitize_bitfields::<Test>(
						unchecked_bitfields.clone(),
						disputed_bitfield.clone(),
						expected_bits,
						parent_hash,
						session_index,
						&validator_public[..],
						FullCheck::Skip
					)[..],
					&unchecked_bitfields[..]
				);
			}
		}

		#[test]
		fn candidates() {
			const RELAY_PARENT_NUM: u32 = 3;

			let header = default_header();
			let relay_parent = header.hash();
			let session_index = SessionIndex::from(0_u32);

			let keystore = LocalKeystore::in_memory();
			let keystore = Arc::new(keystore) as SyncCryptoStorePtr;
			let signing_context = SigningContext { parent_hash: relay_parent, session_index };

			let validators = vec![
				keyring::Sr25519Keyring::Alice,
				keyring::Sr25519Keyring::Bob,
				keyring::Sr25519Keyring::Charlie,
				keyring::Sr25519Keyring::Dave,
			];
			for validator in validators.iter() {
				SyncCryptoStore::sr25519_generate_new(
					&*keystore,
					PARACHAIN_KEY_TYPE_ID,
					Some(&validator.to_seed()),
				)
				.unwrap();
			}

			let has_concluded_invalid =
				|_idx: usize, _backed_candidate: &BackedCandidate| -> bool { false };

			let scheduled = (0_usize..2)
				.into_iter()
				.map(|idx| {
					let ca = CoreAssignment {
						kind: scheduler::AssignmentKind::Parachain,
						group_idx: GroupIndex::from(idx as u32),
						para_id: ParaId::from(1_u32 + idx as u32),
						core: CoreIndex::from(idx as u32),
					};
					ca
				})
				.collect::<Vec<_>>();
			let scheduled = &scheduled[..];

			let group_validators = |group_index: GroupIndex| {
				match group_index {
					group_index if group_index == GroupIndex::from(0) => Some(vec![0, 1]),
					group_index if group_index == GroupIndex::from(1) => Some(vec![2, 3]),
					_ => panic!("Group index out of bounds for 2 parachains and 1 parathread core"),
				}
				.map(|m| m.into_iter().map(ValidatorIndex).collect::<Vec<_>>())
			};

			let backed_candidates = (0_usize..2)
				.into_iter()
				.map(|idx0| {
					let idx1 = idx0 + 1;
					let mut candidate = TestCandidateBuilder {
						para_id: ParaId::from(idx1),
						relay_parent,
						pov_hash: Hash::repeat_byte(idx1 as u8),
						persisted_validation_data_hash: [42u8; 32].into(),
						hrmp_watermark: RELAY_PARENT_NUM,
						..Default::default()
					}
					.build();

					collator_sign_candidate(Sr25519Keyring::One, &mut candidate);

					let backed = block_on(back_candidate(
						candidate,
						&validators,
						group_validators(GroupIndex::from(idx0 as u32)).unwrap().as_ref(),
						&keystore,
						&signing_context,
						BackingKind::Threshold,
					));
					backed
				})
				.collect::<Vec<_>>();

			// happy path
			assert_eq!(
				sanitize_backed_candidates::<Test, _>(
					relay_parent,
					backed_candidates.clone(),
					has_concluded_invalid,
					scheduled
				),
				backed_candidates
			);

			// nothing is scheduled, so no paraids match, thus all backed candidates are skipped
			{
				let scheduled = &[][..];
				assert!(sanitize_backed_candidates::<Test, _>(
					relay_parent,
					backed_candidates.clone(),
					has_concluded_invalid,
					scheduled
				)
				.is_empty());
			}

			// relay parent mismatch
			{
				let relay_parent = Hash::repeat_byte(0xFA);
				assert!(sanitize_backed_candidates::<Test, _>(
					relay_parent,
					backed_candidates.clone(),
					has_concluded_invalid,
					scheduled
				)
				.is_empty());
			}

			// candidates that have concluded as invalid are filtered out
			{
				// mark every second one as concluded invalid
				let set = {
					let mut set = std::collections::HashSet::new();
					for (idx, backed_candidate) in backed_candidates.iter().enumerate() {
						if idx & 0x01 == 0 {
							set.insert(backed_candidate.hash().clone());
						}
					}
					set
				};
				let has_concluded_invalid =
					|_idx: usize, candidate: &BackedCandidate| set.contains(&candidate.hash());
				assert_eq!(
					sanitize_backed_candidates::<Test, _>(
						relay_parent,
						backed_candidates.clone(),
						has_concluded_invalid,
						scheduled
					)
					.len(),
					backed_candidates.len() / 2
				);
			}
		}
	}
}<|MERGE_RESOLUTION|>--- conflicted
+++ resolved
@@ -268,14 +268,10 @@
 		const INHERENT_IDENTIFIER: InherentIdentifier = PARACHAINS_INHERENT_IDENTIFIER;
 
 		fn create_inherent(data: &InherentData) -> Option<Self::Call> {
-<<<<<<< HEAD
-			let inherent_data = Self::create_inherent_inner(data)?;
-=======
 			// The actual filtering for weight happens in `create_inherent_inner`
 			// and the resulting `InherentData` fulfilles the weight constraints.
 			let inherent_data = Self::create_inherent_inner(data)?;
 
->>>>>>> 5d2ee2c9
 			// Sanity check: session changes can invalidate an inherent,
 			// and we _really_ don't want that to happen.
 			// See <https://github.com/paritytech/polkadot/issues/1327>
@@ -379,11 +375,7 @@
 
 		log::debug!(
 			target: LOG_TARGET,
-<<<<<<< HEAD
-			"[enter] bitfields.len(): {}, backed_candidates.len(): {}, disputes.len() {}",
-=======
 			"[enter_inner] bitfields.len(): {}, backed_candidates.len(): {}, disputes.len() {}",
->>>>>>> 5d2ee2c9
 			signed_bitfields.len(),
 			backed_candidates.len(),
 			disputes.len()
@@ -418,7 +410,6 @@
 				signed_bitfields.clear();
 				bitfields_weight = 0;
 			}
-<<<<<<< HEAD
 
 			if disputes_weight > max_block_weight {
 				// if disputes are by themselves overweight already, trim the disputes.
@@ -482,6 +473,12 @@
 				freed_disputed.iter().map(|(core_index, _)| core_index),
 			);
 
+			log::debug!(
+				target: LOG_TARGET,
+				"[enter_inner] disputed_bitfield: {:?}",
+				disputed_bitfield,
+			);
+
 			if !freed_disputed.is_empty() {
 				// unstable sort is fine, because core indices are unique
 				// i.e. the same candidate can't occupy 2 cores at once.
@@ -512,6 +509,16 @@
 		<scheduler::Pallet<T>>::schedule(freed, now);
 
 		let scheduled = <scheduler::Pallet<T>>::scheduled();
+
+		log::debug!(
+			target: LOG_TARGET,
+			"[enter_inner] scheduled: {:?}",
+			scheduled
+				.iter()
+				.map(|assignment| (assignment.core, assignment.para_id))
+				.collect::<Vec<_>>(),
+		);
+
 		let backed_candidates = sanitize_backed_candidates::<T, _>(
 			parent_hash,
 			backed_candidates,
@@ -520,6 +527,12 @@
 				// `fn process_candidates` does the verification checks
 			},
 			&scheduled[..],
+		);
+
+		log::debug!(
+			target: LOG_TARGET,
+			"[enter_inner](sanitized) backed_candidates.len(): {}",
+			backed_candidates.len(),
 		);
 
 		// Process backed candidates according to scheduled cores.
@@ -572,12 +585,25 @@
 			},
 		};
 
+		let parent_header_hash = parent_header.hash();
+
+		log::debug!(
+			target: LOG_TARGET,
+			"[create_inherent_inner](provisioned) parent_header: {:?}, bitfields.len(): {}, backed_candidates.len(): {}, disputes.len() {}",
+			parent_header_hash,
+			bitfields.len(),
+			backed_candidates.len(),
+			disputes.len()
+		);
+
 		let parent_hash = <frame_system::Pallet<T>>::parent_hash();
 
-		if parent_hash != parent_header.hash() {
+		if parent_hash != parent_header_hash {
 			log::warn!(
 				target: LOG_TARGET,
-				"ParachainsInherentData references a different parent header hash than frame"
+				"ParachainsInherentData references a different parent header hash ({:?}) than frame ({:?})",
+				parent_header_hash,
+				parent_hash,
 			);
 			return None
 		}
@@ -630,261 +656,6 @@
 					})
 					.collect::<BTreeSet<CandidateHash>>();
 
-				let mut freed_disputed: Vec<_> =
-					<inclusion::Pallet<T>>::collect_disputed(&current_concluded_invalid_disputes)
-						.into_iter()
-						.map(|core| (core, FreedReason::Concluded))
-						.collect();
-
-				let disputed_bitfield =
-					create_disputed_bitfield(expected_bits, freed_disputed.iter().map(|(x, _)| x));
-=======
-
-			if disputes_weight > max_block_weight {
-				// if disputes are by themselves overweight already, trim the disputes.
-				debug_assert!(candidate_weight == 0 && bitfields_weight == 0);
-
-				let entropy = compute_entropy::<T>(parent_hash);
-				let mut rng = rand_chacha::ChaChaRng::from_seed(entropy.into());
-
-				let remaining_weight =
-					limit_disputes::<T>(&mut disputes, max_block_weight, &mut rng);
-				max_block_weight.saturating_sub(remaining_weight)
-			} else {
-				candidate_weight
-					.saturating_add(bitfields_weight)
-					.saturating_add(disputes_weight)
-			}
-		};
-
-		let expected_bits = <scheduler::Pallet<T>>::availability_cores().len();
-
-		// Handle disputes logic.
-		let current_session = <shared::Pallet<T>>::session_index();
-		let disputed_bitfield = {
-			let new_current_dispute_sets: Vec<_> = disputes
-				.iter()
-				.filter(|s| s.session == current_session)
-				.map(|s| (s.session, s.candidate_hash))
-				.collect();
-
-			// Note that `provide_multi_dispute_data` will iterate, verify, and import each
-			// dispute; so the input here must be reasonably bounded.
-			let _ = T::DisputesHandler::provide_multi_dispute_data(disputes.clone())?;
-			if T::DisputesHandler::is_frozen() {
-				// The relay chain we are currently on is invalid. Proceed no further on parachains.
-				return Ok(Some(dispute_statements_weight::<T>(&disputes)).into())
-			}
-
-			let mut freed_disputed = if !new_current_dispute_sets.is_empty() {
-				let concluded_invalid_disputes = new_current_dispute_sets
-					.iter()
-					.filter(|(session, candidate)| {
-						T::DisputesHandler::concluded_invalid(*session, *candidate)
-					})
-					.map(|(_, candidate)| *candidate)
-					.collect::<BTreeSet<CandidateHash>>();
-
-				let freed_disputed =
-					<inclusion::Pallet<T>>::collect_disputed(&concluded_invalid_disputes)
-						.into_iter()
-						.map(|core| (core, FreedReason::Concluded))
-						.collect();
-				freed_disputed
-			} else {
-				Vec::new()
-			};
-
-			// Create a bit index from the set of core indices where each index corresponds to
-			// a core index that was freed due to a dispute.
-			let disputed_bitfield = create_disputed_bitfield(
-				expected_bits,
-				freed_disputed.iter().map(|(core_index, _)| core_index),
-			);
-
-			log::debug!(
-				target: LOG_TARGET,
-				"[enter_inner] disputed_bitfield: {:?}",
-				disputed_bitfield,
-			);
-
-			if !freed_disputed.is_empty() {
-				// unstable sort is fine, because core indices are unique
-				// i.e. the same candidate can't occupy 2 cores at once.
-				freed_disputed.sort_unstable_by_key(|pair| pair.0); // sort by core index
-				<scheduler::Pallet<T>>::free_cores(freed_disputed);
-			}
-
-			disputed_bitfield
-		};
-
-		// Process new availability bitfields, yielding any availability cores whose
-		// work has now concluded.
-		let freed_concluded = <inclusion::Pallet<T>>::process_bitfields(
-			expected_bits,
-			signed_bitfields,
-			disputed_bitfield,
-			<scheduler::Pallet<T>>::core_para,
-		);
-
-		// Inform the disputes module of all included candidates.
-		for (_, candidate_hash) in &freed_concluded {
-			T::DisputesHandler::note_included(current_session, *candidate_hash, now);
-		}
-
-		let freed = collect_all_freed_cores::<T, _>(freed_concluded.iter().cloned());
-
-		<scheduler::Pallet<T>>::clear();
-		<scheduler::Pallet<T>>::schedule(freed, now);
-
-		let scheduled = <scheduler::Pallet<T>>::scheduled();
-
-		log::debug!(
-			target: LOG_TARGET,
-			"[enter_inner] scheduled: {:?}",
-			scheduled
-				.iter()
-				.map(|assignment| (assignment.core, assignment.para_id))
-				.collect::<Vec<_>>(),
-		);
-
-		let backed_candidates = sanitize_backed_candidates::<T, _>(
-			parent_hash,
-			backed_candidates,
-			move |_candidate_index: usize, backed_candidate: &BackedCandidate<T::Hash>| -> bool {
-				<T>::DisputesHandler::concluded_invalid(current_session, backed_candidate.hash())
-				// `fn process_candidates` does the verification checks
-			},
-			&scheduled[..],
-		);
-
-		log::debug!(
-			target: LOG_TARGET,
-			"[enter_inner](sanitized) backed_candidates.len(): {}",
-			backed_candidates.len(),
-		);
-
-		// Process backed candidates according to scheduled cores.
-		let parent_storage_root = parent_header.state_root().clone();
-		let inclusion::ProcessedCandidates::<<T::Header as HeaderT>::Hash> {
-			core_indices: occupied,
-			candidate_receipt_with_backing_validator_indices,
-		} = <inclusion::Pallet<T>>::process_candidates(
-			parent_storage_root,
-			backed_candidates,
-			scheduled,
-			<scheduler::Pallet<T>>::group_validators,
-			full_check,
-		)?;
-
-		// The number of disputes included in a block is
-		// limited by the weight as well as the number of candidate blocks.
-		OnChainVotes::<T>::put(ScrapedOnChainVotes::<<T::Header as HeaderT>::Hash> {
-			session: current_session,
-			backing_validators_per_candidate: candidate_receipt_with_backing_validator_indices,
-			disputes,
-		});
-
-		// Note which of the scheduled cores were actually occupied by a backed candidate.
-		<scheduler::Pallet<T>>::occupied(&occupied);
-
-		// Give some time slice to dispatch pending upward messages.
-		// this is max config.ump_service_total_weight
-		let _ump_weight = <ump::Pallet<T>>::process_pending_upward_messages();
-
-		Ok(Some(total_weight).into())
-	}
-}
-
-impl<T: Config> Pallet<T> {
-	/// Create the `ParachainsInherentData` that gets passed to [`Self::enter`] in [`Self::create_inherent`].
-	/// This code is pulled out of [`Self::create_inherent`] so it can be unit tested.
-	fn create_inherent_inner(data: &InherentData) -> Option<ParachainsInherentData<T::Header>> {
-		let ParachainsInherentData::<T::Header> {
-			bitfields,
-			backed_candidates,
-			mut disputes,
-			parent_header,
-		} = match data.get_data(&Self::INHERENT_IDENTIFIER) {
-			Ok(Some(d)) => d,
-			Ok(None) => return None,
-			Err(_) => {
-				log::warn!(target: LOG_TARGET, "ParachainsInherentData failed to decode");
-				return None
-			},
-		};
-
-		let parent_header_hash = parent_header.hash();
-
-		log::debug!(
-			target: LOG_TARGET,
-			"[create_inherent_inner](provisioned) parent_header: {:?}, bitfields.len(): {}, backed_candidates.len(): {}, disputes.len() {}",
-			parent_header_hash,
-			bitfields.len(),
-			backed_candidates.len(),
-			disputes.len()
-		);
-
-		let parent_hash = <frame_system::Pallet<T>>::parent_hash();
-
-		if parent_hash != parent_header_hash {
-			log::warn!(
-				target: LOG_TARGET,
-				"ParachainsInherentData references a different parent header hash ({:?}) than frame ({:?})",
-				parent_header_hash,
-				parent_hash,
-			);
-			return None
-		}
-
-		let current_session = <shared::Pallet<T>>::session_index();
-		let expected_bits = <scheduler::Pallet<T>>::availability_cores().len();
-		let validator_public = shared::Pallet::<T>::active_validator_keys();
-
-		T::DisputesHandler::filter_multi_dispute_data(&mut disputes);
-
-		let (mut backed_candidates, mut bitfields) =
-			frame_support::storage::with_transaction(|| {
-				// we don't care about fresh or not disputes
-				// this writes them to storage, so let's query it via those means
-				// if this fails for whatever reason, that's ok
-				let _ =
-					T::DisputesHandler::provide_multi_dispute_data(disputes.clone()).map_err(|e| {
-						log::warn!(
-							target: LOG_TARGET,
-							"MultiDisputesData failed to update: {:?}",
-							e
-						);
-						e
-					});
-
-				// Contains the disputes that are concluded in the current session only,
-				// since these are the only ones that are relevant for the occupied cores
-				// and lightens the load on `collect_disputed` significantly.
-				// Cores can't be occupied with candidates of the previous sessions, and only
-				// things with new votes can have just concluded. We only need to collect
-				// cores with disputes that conclude just now, because disputes that
-				// concluded longer ago have already had any corresponding cores cleaned up.
-				let current_concluded_invalid_disputes = disputes
-					.iter()
-					.filter(|dss| dss.session == current_session)
-					.map(|dss| (dss.session, dss.candidate_hash))
-					.filter(|(session, candidate)| {
-						<T>::DisputesHandler::concluded_invalid(*session, *candidate)
-					})
-					.map(|(_session, candidate)| candidate)
-					.collect::<BTreeSet<CandidateHash>>();
-
-				// All concluded invalid disputes, that are relevant for the set of candidates
-				// the inherent provided.
-				let concluded_invalid_disputes = backed_candidates
-					.iter()
-					.map(|backed_candidate| backed_candidate.hash())
-					.filter(|candidate| {
-						<T>::DisputesHandler::concluded_invalid(current_session, *candidate)
-					})
-					.collect::<BTreeSet<CandidateHash>>();
-
 				let mut freed_disputed: Vec<_> = {
 					let freed_disputed = <inclusion::Pallet<T>>::collect_disputed(
 						&current_concluded_invalid_disputes,
@@ -898,7 +669,6 @@
 
 					freed_disputed.into_iter().map(|core| (core, FreedReason::Concluded)).collect()
 				};
->>>>>>> 5d2ee2c9
 
 				let disputed_bitfield =
 					create_disputed_bitfield(expected_bits, freed_disputed.iter().map(|(x, _)| x));
@@ -928,11 +698,8 @@
 					FullCheck::Skip,
 				);
 
-<<<<<<< HEAD
-=======
 				log::debug!(target: LOG_TARGET, "Sanitized bitfields: {}", bitfields.len());
 
->>>>>>> 5d2ee2c9
 				let freed_concluded =
 					<inclusion::Pallet<T>>::update_pending_availability_and_get_freed_cores::<
 						_,
@@ -945,13 +712,21 @@
 					);
 
 				let freed = collect_all_freed_cores::<T, _>(freed_concluded.iter().cloned());
-<<<<<<< HEAD
 
 				<scheduler::Pallet<T>>::clear();
 				let now = <frame_system::Pallet<T>>::block_number();
 				<scheduler::Pallet<T>>::schedule(freed, now);
 
 				let scheduled = <scheduler::Pallet<T>>::scheduled();
+
+				log::debug!(
+					target: LOG_TARGET,
+					"Scheduled: {:?}",
+					scheduled
+						.iter()
+						.map(|assignment| (assignment.core, assignment.para_id))
+						.collect::<Vec<_>>()
+				);
 
 				let relay_parent_number = now - One::one();
 
@@ -975,6 +750,12 @@
 					&scheduled[..],
 				);
 
+				log::debug!(
+					target: LOG_TARGET,
+					"Sanitized backed_candidates: {}",
+					backed_candidates.len()
+				);
+
 				frame_support::storage::TransactionOutcome::Rollback((
 					// filtered backed candidates
 					backed_candidates,
@@ -994,6 +775,15 @@
 			&mut disputes,
 			max_block_weight,
 			&mut rng,
+		);
+
+		log::debug!(
+			target: LOG_TARGET,
+			"[create_inherent_inner](sanitized) parent_header: {:?}, bitfields.len(): {}, backed_candidates.len(): {}, disputes.len() {}",
+			parent_header_hash,
+			bitfields.len(),
+			backed_candidates.len(),
+			disputes.len()
 		);
 
 		Some(ParachainsInherentData::<T::Header> {
@@ -1081,167 +871,6 @@
 	(weight_acc, picked_indices)
 }
 
-=======
-
-				<scheduler::Pallet<T>>::clear();
-				let now = <frame_system::Pallet<T>>::block_number();
-				<scheduler::Pallet<T>>::schedule(freed, now);
-
-				let scheduled = <scheduler::Pallet<T>>::scheduled();
-
-				log::debug!(
-					target: LOG_TARGET,
-					"Scheduled: {:?}",
-					scheduled
-						.iter()
-						.map(|assignment| (assignment.core, assignment.para_id))
-						.collect::<Vec<_>>()
-				);
-
-				let relay_parent_number = now - One::one();
-
-				let check_ctx = CandidateCheckContext::<T>::new(now, relay_parent_number);
-				let backed_candidates = sanitize_backed_candidates::<T, _>(
-					parent_hash,
-					backed_candidates,
-					move |candidate_idx: usize,
-					      backed_candidate: &BackedCandidate<<T as frame_system::Config>::Hash>|
-					      -> bool {
-						// never include a concluded-invalid candidate
-						concluded_invalid_disputes.contains(&backed_candidate.hash()) ||
-							// Instead of checking the candidates with code upgrades twice
-							// move the checking up here and skip it in the training wheels fallback.
-							// That way we avoid possible duplicate checks while assuring all
-							// backed candidates fine to pass on.
-							check_ctx
-								.verify_backed_candidate(parent_hash, candidate_idx, backed_candidate)
-								.is_err()
-					},
-					&scheduled[..],
-				);
-
-				log::debug!(
-					target: LOG_TARGET,
-					"Sanitized backed_candidates: {}",
-					backed_candidates.len()
-				);
-
-				frame_support::storage::TransactionOutcome::Rollback((
-					// filtered backed candidates
-					backed_candidates,
-					// filtered bitfields
-					bitfields,
-				))
-			});
-
-		let entropy = compute_entropy::<T>(parent_hash);
-		let mut rng = rand_chacha::ChaChaRng::from_seed(entropy.into());
-
-		// Assure the maximum block weight is adhered.
-		let max_block_weight = <T as frame_system::Config>::BlockWeights::get().max_block;
-		let _consumed_weight = apply_weight_limit::<T>(
-			&mut backed_candidates,
-			&mut bitfields,
-			&mut disputes,
-			max_block_weight,
-			&mut rng,
-		);
-
-		log::debug!(
-			target: LOG_TARGET,
-			"[create_inherent_inner](sanitized) parent_header: {:?}, bitfields.len(): {}, backed_candidates.len(): {}, disputes.len() {}",
-			parent_header_hash,
-			bitfields.len(),
-			backed_candidates.len(),
-			disputes.len()
-		);
-
-		Some(ParachainsInherentData::<T::Header> {
-			bitfields,
-			backed_candidates,
-			disputes,
-			parent_header,
-		})
-	}
-}
-
-/// Derive a bitfield from dispute
-pub(super) fn create_disputed_bitfield<'a, I>(
-	expected_bits: usize,
-	freed_cores: I,
-) -> DisputedBitfield
-where
-	I: 'a + IntoIterator<Item = &'a CoreIndex>,
-{
-	let mut bitvec = BitVec::repeat(false, expected_bits);
-	for core_idx in freed_cores {
-		let core_idx = core_idx.0 as usize;
-		if core_idx < expected_bits {
-			bitvec.set(core_idx, true);
-		}
-	}
-	DisputedBitfield::from(bitvec)
-}
-
-/// Select a random subset, with preference for certain indices.
-///
-/// Adds random items to the set until all candidates
-/// are tried or the remaining weight is depleted.
-///
-/// Returns the weight of all selected items from `selectables`
-/// as well as their indices in ascending order.
-fn random_sel<X, F: Fn(&X) -> Weight>(
-	rng: &mut rand_chacha::ChaChaRng,
-	selectables: Vec<X>,
-	mut preferred_indices: Vec<usize>,
-	weight_fn: F,
-	weight_limit: Weight,
-) -> (Weight, Vec<usize>) {
-	if selectables.is_empty() {
-		return (0 as Weight, Vec::new())
-	}
-	// all indices that are not part of the preferred set
-	let mut indices = (0..selectables.len())
-		.into_iter()
-		.filter(|idx| !preferred_indices.contains(idx))
-		.collect::<Vec<_>>();
-	let mut picked_indices = Vec::with_capacity(selectables.len().saturating_sub(1));
-
-	let mut weight_acc = 0 as Weight;
-
-	preferred_indices.shuffle(rng);
-	for preferred_idx in preferred_indices {
-		// preferred indices originate from outside
-		if let Some(item) = selectables.get(preferred_idx) {
-			let updated = weight_acc.saturating_add(weight_fn(item));
-			if updated > weight_limit {
-				continue
-			}
-			weight_acc = updated;
-			picked_indices.push(preferred_idx);
-		}
-	}
-
-	indices.shuffle(rng);
-	for idx in indices {
-		let item = &selectables[idx];
-		let updated = weight_acc.saturating_add(weight_fn(item));
-
-		if updated > weight_limit {
-			continue
-		}
-		weight_acc = updated;
-
-		picked_indices.push(idx);
-	}
-
-	// sorting indices, so the ordering is retained
-	// unstable sorting is fine, since there are no duplicates
-	picked_indices.sort_unstable();
-	(weight_acc, picked_indices)
-}
-
->>>>>>> 5d2ee2c9
 /// Considers an upper threshold that the inherent data must not exceed.
 ///
 /// If there is sufficient space, all disputes, all bitfields and all candidates
@@ -1396,7 +1025,6 @@
 				validator_index.0
 			);
 			continue
-<<<<<<< HEAD
 		}
 
 		if unchecked_bitfield.unchecked_validator_index().0 as usize >= validators.len() {
@@ -1410,21 +1038,6 @@
 			continue
 		}
 
-=======
-		}
-
-		if unchecked_bitfield.unchecked_validator_index().0 as usize >= validators.len() {
-			log::trace!(
-				target: LOG_TARGET,
-				"[{:?}] bitfield validator index is out of bounds: {} >= {}",
-				full_check,
-				validator_index.0,
-				validators.len(),
-			);
-			continue
-		}
-
->>>>>>> 5d2ee2c9
 		let validator_public = &validators[validator_index.0 as usize];
 
 		if let FullCheck::Yes = full_check {
