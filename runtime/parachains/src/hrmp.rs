// Copyright 2020 Parity Technologies (UK) Ltd.
// This file is part of Polkadot.

// Polkadot is free software: you can redistribute it and/or modify
// it under the terms of the GNU General Public License as published by
// the Free Software Foundation, either version 3 of the License, or
// (at your option) any later version.

// Polkadot is distributed in the hope that it will be useful,
// but WITHOUT ANY WARRANTY; without even the implied warranty of
// MERCHANTABILITY or FITNESS FOR A PARTICULAR PURPOSE.  See the
// GNU General Public License for more details.

// You should have received a copy of the GNU General Public License
// along with Polkadot.  If not, see <http://www.gnu.org/licenses/>.

use crate::{
	configuration::{self, HostConfiguration},
	dmp, ensure_parachain, initializer, paras,
};
use frame_support::{pallet_prelude::*, traits::ReservableCurrency};
use frame_system::pallet_prelude::*;
use parity_scale_codec::{Decode, Encode};
use primitives::v1::{
	Balance, Hash, HrmpChannelId, Id as ParaId, InboundHrmpMessage, OutboundHrmpMessage,
	SessionIndex,
};
use scale_info::TypeInfo;
use sp_runtime::traits::{AccountIdConversion, BlakeTwo256, Hash as HashT, UniqueSaturatedInto};
use sp_std::{
	collections::{btree_map::BTreeMap, btree_set::BTreeSet},
	fmt, mem,
	prelude::*,
};

pub use pallet::*;

/// A description of a request to open an HRMP channel.
#[derive(Encode, Decode, TypeInfo)]
pub struct HrmpOpenChannelRequest {
	/// Indicates if this request was confirmed by the recipient.
	pub confirmed: bool,
	/// NOTE: this field is deprecated. Channel open requests became non-expiring and this value
	/// became unused.
	pub _age: SessionIndex,
	/// The amount that the sender supplied at the time of creation of this request.
	pub sender_deposit: Balance,
	/// The maximum message size that could be put into the channel.
	pub max_message_size: u32,
	/// The maximum number of messages that can be pending in the channel at once.
	pub max_capacity: u32,
	/// The maximum total size of the messages that can be pending in the channel at once.
	pub max_total_size: u32,
}

/// A metadata of an HRMP channel.
#[derive(Encode, Decode, TypeInfo)]
#[cfg_attr(test, derive(Debug))]
pub struct HrmpChannel {
	// NOTE: This structure is used by parachains via merkle proofs. Therefore, this struct requires
	// special treatment.
	//
	// A parachain requested this struct can only depend on the subset of this struct. Specifically,
	// only a first few fields can be depended upon (See `AbridgedHrmpChannel`). These fields cannot
	// be changed without corresponding migration of parachains.
	/// The maximum number of messages that can be pending in the channel at once.
	pub max_capacity: u32,
	/// The maximum total size of the messages that can be pending in the channel at once.
	pub max_total_size: u32,
	/// The maximum message size that could be put into the channel.
	pub max_message_size: u32,
	/// The current number of messages pending in the channel.
	/// Invariant: should be less or equal to `max_capacity`.s`.
	pub msg_count: u32,
	/// The total size in bytes of all message payloads in the channel.
	/// Invariant: should be less or equal to `max_total_size`.
	pub total_size: u32,
	/// A head of the Message Queue Chain for this channel. Each link in this chain has a form:
	/// `(prev_head, B, H(M))`, where
	/// - `prev_head`: is the previous value of `mqc_head` or zero if none.
	/// - `B`: is the [relay-chain] block number in which a message was appended
	/// - `H(M)`: is the hash of the message being appended.
	/// This value is initialized to a special value that consists of all zeroes which indicates
	/// that no messages were previously added.
	pub mqc_head: Option<Hash>,
	/// The amount that the sender supplied as a deposit when opening this channel.
	pub sender_deposit: Balance,
	/// The amount that the recipient supplied as a deposit when accepting opening this channel.
	pub recipient_deposit: Balance,
}

/// An error returned by [`check_hrmp_watermark`] that indicates an acceptance criteria check
/// didn't pass.
pub enum HrmpWatermarkAcceptanceErr<BlockNumber> {
	AdvancementRule { new_watermark: BlockNumber, last_watermark: BlockNumber },
	AheadRelayParent { new_watermark: BlockNumber, relay_chain_parent_number: BlockNumber },
	LandsOnBlockWithNoMessages { new_watermark: BlockNumber },
}

/// An error returned by [`check_outbound_hrmp`] that indicates an acceptance criteria check
/// didn't pass.
pub enum OutboundHrmpAcceptanceErr {
	MoreMessagesThanPermitted { sent: u32, permitted: u32 },
	NotSorted { idx: u32 },
	NoSuchChannel { idx: u32, channel_id: HrmpChannelId },
	MaxMessageSizeExceeded { idx: u32, msg_size: u32, max_size: u32 },
	TotalSizeExceeded { idx: u32, total_size: u32, limit: u32 },
	CapacityExceeded { idx: u32, count: u32, limit: u32 },
}

impl<BlockNumber> fmt::Debug for HrmpWatermarkAcceptanceErr<BlockNumber>
where
	BlockNumber: fmt::Debug,
{
	fn fmt(&self, fmt: &mut fmt::Formatter) -> fmt::Result {
		use HrmpWatermarkAcceptanceErr::*;
		match self {
			AdvancementRule { new_watermark, last_watermark } => write!(
				fmt,
				"the HRMP watermark is not advanced relative to the last watermark ({:?} > {:?})",
				new_watermark, last_watermark,
			),
			AheadRelayParent { new_watermark, relay_chain_parent_number } => write!(
				fmt,
				"the HRMP watermark is ahead the relay-parent ({:?} > {:?})",
				new_watermark, relay_chain_parent_number
			),
			LandsOnBlockWithNoMessages { new_watermark } => write!(
				fmt,
				"the HRMP watermark ({:?}) doesn't land on a block with messages received",
				new_watermark
			),
		}
	}
}

impl fmt::Debug for OutboundHrmpAcceptanceErr {
	fn fmt(&self, fmt: &mut fmt::Formatter) -> fmt::Result {
		use OutboundHrmpAcceptanceErr::*;
		match self {
			MoreMessagesThanPermitted { sent, permitted } => write!(
				fmt,
				"more HRMP messages than permitted by config ({} > {})",
				sent, permitted,
			),
			NotSorted { idx } => {
				write!(fmt, "the HRMP messages are not sorted (first unsorted is at index {})", idx,)
			},
			NoSuchChannel { idx, channel_id } => write!(
				fmt,
				"the HRMP message at index {} is sent to a non existent channel {:?}->{:?}",
				idx, channel_id.sender, channel_id.recipient,
			),
			MaxMessageSizeExceeded { idx, msg_size, max_size } => write!(
				fmt,
				"the HRMP message at index {} exceeds the negotiated channel maximum message size ({} > {})",
				idx, msg_size, max_size,
			),
			TotalSizeExceeded { idx, total_size, limit } => write!(
				fmt,
				"sending the HRMP message at index {} would exceed the neogitiated channel total size  ({} > {})",
				idx, total_size, limit,
			),
			CapacityExceeded { idx, count, limit } => write!(
				fmt,
				"sending the HRMP message at index {} would exceed the neogitiated channel capacity  ({} > {})",
				idx, count, limit,
			),
		}
	}
}

#[frame_support::pallet]
pub mod pallet {
	use super::*;

	#[pallet::pallet]
	#[pallet::generate_store(pub(super) trait Store)]
	pub struct Pallet<T>(_);

	#[pallet::config]
	pub trait Config:
		frame_system::Config + configuration::Config + paras::Config + dmp::Config
	{
		/// The outer event type.
		type Event: From<Event<Self>> + IsType<<Self as frame_system::Config>::Event>;

		type Origin: From<crate::Origin>
			+ From<<Self as frame_system::Config>::Origin>
			+ Into<Result<crate::Origin, <Self as Config>::Origin>>;

		/// An interface for reserving deposits for opening channels.
		///
		/// NOTE that this Currency instance will be charged with the amounts defined in the `Configuration`
		/// pallet. Specifically, that means that the `Balance` of the `Currency` implementation should
		/// be the same as `Balance` as used in the `Configuration`.
		type Currency: ReservableCurrency<Self::AccountId>;
	}

	#[pallet::event]
	#[pallet::generate_deposit(pub(super) fn deposit_event)]
	pub enum Event<T: Config> {
		/// Open HRMP channel requested.
		/// `[sender, recipient, proposed_max_capacity, proposed_max_message_size]`
		OpenChannelRequested(ParaId, ParaId, u32, u32),
		/// An HRMP channel request sent by the receiver was canceled by either party.
		/// `[by_parachain, channel_id]`
		OpenChannelCanceled(ParaId, HrmpChannelId),
		/// Open HRMP channel accepted. `[sender, recipient]`
		OpenChannelAccepted(ParaId, ParaId),
		/// HRMP channel closed. `[by_parachain, channel_id]`
		ChannelClosed(ParaId, HrmpChannelId),
	}

	#[pallet::error]
	pub enum Error<T> {
		/// The sender tried to open a channel to themselves.
		OpenHrmpChannelToSelf,
		/// The recipient is not a valid para.
		OpenHrmpChannelInvalidRecipient,
		/// The requested capacity is zero.
		OpenHrmpChannelZeroCapacity,
		/// The requested capacity exceeds the global limit.
		OpenHrmpChannelCapacityExceedsLimit,
		/// The requested maximum message size is 0.
		OpenHrmpChannelZeroMessageSize,
		/// The open request requested the message size that exceeds the global limit.
		OpenHrmpChannelMessageSizeExceedsLimit,
		/// The channel already exists
		OpenHrmpChannelAlreadyExists,
		/// There is already a request to open the same channel.
		OpenHrmpChannelAlreadyRequested,
		/// The sender already has the maximum number of allowed outbound channels.
		OpenHrmpChannelLimitExceeded,
		/// The channel from the sender to the origin doesn't exist.
		AcceptHrmpChannelDoesntExist,
		/// The channel is already confirmed.
		AcceptHrmpChannelAlreadyConfirmed,
		/// The recipient already has the maximum number of allowed inbound channels.
		AcceptHrmpChannelLimitExceeded,
		/// The origin tries to close a channel where it is neither the sender nor the recipient.
		CloseHrmpChannelUnauthorized,
		/// The channel to be closed doesn't exist.
		CloseHrmpChannelDoesntExist,
		/// The channel close request is already requested.
		CloseHrmpChannelAlreadyUnderway,
		/// Canceling is requested by neither the sender nor recipient of the open channel request.
		CancelHrmpOpenChannelUnauthorized,
		/// The open request doesn't exist.
		OpenHrmpChannelDoesntExist,
		/// Cannot cancel an HRMP open channel request because it is already confirmed.
		OpenHrmpChannelAlreadyConfirmed,
	}

	/// The set of pending HRMP open channel requests.
	///
	/// The set is accompanied by a list for iteration.
	///
	/// Invariant:
	/// - There are no channels that exists in list but not in the set and vice versa.
	#[pallet::storage]
	pub type HrmpOpenChannelRequests<T: Config> =
		StorageMap<_, Twox64Concat, HrmpChannelId, HrmpOpenChannelRequest>;

	#[pallet::storage]
	pub type HrmpOpenChannelRequestsList<T: Config> =
		StorageValue<_, Vec<HrmpChannelId>, ValueQuery>;

	/// This mapping tracks how many open channel requests are initiated by a given sender para.
	/// Invariant: `HrmpOpenChannelRequests` should contain the same number of items that has `(X, _)`
	/// as the number of `HrmpOpenChannelRequestCount` for `X`.
	#[pallet::storage]
	pub type HrmpOpenChannelRequestCount<T: Config> =
		StorageMap<_, Twox64Concat, ParaId, u32, ValueQuery>;

	/// This mapping tracks how many open channel requests were accepted by a given recipient para.
	/// Invariant: `HrmpOpenChannelRequests` should contain the same number of items `(_, X)` with
	/// `confirmed` set to true, as the number of `HrmpAcceptedChannelRequestCount` for `X`.
	#[pallet::storage]
	pub type HrmpAcceptedChannelRequestCount<T: Config> =
		StorageMap<_, Twox64Concat, ParaId, u32, ValueQuery>;

	/// A set of pending HRMP close channel requests that are going to be closed during the session change.
	/// Used for checking if a given channel is registered for closure.
	///
	/// The set is accompanied by a list for iteration.
	///
	/// Invariant:
	/// - There are no channels that exists in list but not in the set and vice versa.
	#[pallet::storage]
	pub type HrmpCloseChannelRequests<T: Config> = StorageMap<_, Twox64Concat, HrmpChannelId, ()>;

	#[pallet::storage]
	pub type HrmpCloseChannelRequestsList<T: Config> =
		StorageValue<_, Vec<HrmpChannelId>, ValueQuery>;

	/// The HRMP watermark associated with each para.
	/// Invariant:
	/// - each para `P` used here as a key should satisfy `Paras::is_valid_para(P)` within a session.
	#[pallet::storage]
	pub type HrmpWatermarks<T: Config> = StorageMap<_, Twox64Concat, ParaId, T::BlockNumber>;

	/// HRMP channel data associated with each para.
	/// Invariant:
	/// - each participant in the channel should satisfy `Paras::is_valid_para(P)` within a session.
	#[pallet::storage]
	pub type HrmpChannels<T: Config> = StorageMap<_, Twox64Concat, HrmpChannelId, HrmpChannel>;

	/// Ingress/egress indexes allow to find all the senders and receivers given the opposite
	/// side. I.e.
	///
	/// (a) ingress index allows to find all the senders for a given recipient.
	/// (b) egress index allows to find all the recipients for a given sender.
	///
	/// Invariants:
	/// - for each ingress index entry for `P` each item `I` in the index should present in `HrmpChannels`
	///   as `(I, P)`.
	/// - for each egress index entry for `P` each item `E` in the index should present in `HrmpChannels`
	///   as `(P, E)`.
	/// - there should be no other dangling channels in `HrmpChannels`.
	/// - the vectors are sorted.
	#[pallet::storage]
	pub type HrmpIngressChannelsIndex<T: Config> =
		StorageMap<_, Twox64Concat, ParaId, Vec<ParaId>, ValueQuery>;

	// NOTE that this field is used by parachains via merkle storage proofs, therefore changing
	// the format will require migration of parachains.
	#[pallet::storage]
	pub type HrmpEgressChannelsIndex<T: Config> =
		StorageMap<_, Twox64Concat, ParaId, Vec<ParaId>, ValueQuery>;

	/// Storage for the messages for each channel.
	/// Invariant: cannot be non-empty if the corresponding channel in `HrmpChannels` is `None`.
	#[pallet::storage]
	pub type HrmpChannelContents<T: Config> = StorageMap<
		_,
		Twox64Concat,
		HrmpChannelId,
		Vec<InboundHrmpMessage<T::BlockNumber>>,
		ValueQuery,
	>;

	/// Maintains a mapping that can be used to answer the question:
	/// What paras sent a message at the given block number for a given receiver.
	/// Invariants:
	/// - The inner `Vec<ParaId>` is never empty.
	/// - The inner `Vec<ParaId>` cannot store two same `ParaId`.
	/// - The outer vector is sorted ascending by block number and cannot store two items with the same
	///   block number.
	#[pallet::storage]
	pub type HrmpChannelDigests<T: Config> =
		StorageMap<_, Twox64Concat, ParaId, Vec<(T::BlockNumber, Vec<ParaId>)>, ValueQuery>;

	/// Preopen the given HRMP channels.
	///
	/// The values in the tuple corresponds to `(sender, recipient, max_capacity, max_message_size)`,
	/// i.e. similar to `init_open_channel`. In fact, the initialization is performed as if
	/// the `init_open_channel` and `accept_open_channel` were called with the respective parameters
	/// and the session change take place.
	///
	/// As such, each channel initializer should satisfy the same constraints, namely:
	///
	/// 1. `max_capacity` and `max_message_size` should be within the limits set by the configuration pallet.
	/// 2. `sender` and `recipient` must be valid paras.
	#[pallet::genesis_config]
	pub struct GenesisConfig {
		preopen_hrmp_channels: Vec<(ParaId, ParaId, u32, u32)>,
	}

	#[cfg(feature = "std")]
	impl Default for GenesisConfig {
		fn default() -> Self {
			GenesisConfig { preopen_hrmp_channels: Default::default() }
		}
	}

	#[pallet::genesis_build]
	impl<T: Config> GenesisBuild<T> for GenesisConfig {
		fn build(&self) {
			initialize_storage::<T>(&self.preopen_hrmp_channels);
		}
	}

	#[pallet::call]
	impl<T: Config> Pallet<T> {
		/// Initiate opening a channel from a parachain to a given recipient with given channel
		/// parameters.
		///
		/// - `proposed_max_capacity` - specifies how many messages can be in the channel at once.
		/// - `proposed_max_message_size` - specifies the maximum size of the messages.
		///
		/// These numbers are a subject to the relay-chain configuration limits.
		///
		/// The channel can be opened only after the recipient confirms it and only on a session
		/// change.
		#[pallet::weight(0)]
		pub fn hrmp_init_open_channel(
			origin: OriginFor<T>,
			recipient: ParaId,
			proposed_max_capacity: u32,
			proposed_max_message_size: u32,
		) -> DispatchResult {
			let origin = ensure_parachain(<T as Config>::Origin::from(origin))?;
			Self::init_open_channel(
				origin,
				recipient,
				proposed_max_capacity,
				proposed_max_message_size,
			)?;
			Self::deposit_event(Event::OpenChannelRequested(
				origin,
				recipient,
				proposed_max_capacity,
				proposed_max_message_size,
			));
			Ok(())
		}

		/// Accept a pending open channel request from the given sender.
		///
		/// The channel will be opened only on the next session boundary.
		#[pallet::weight(0)]
		pub fn hrmp_accept_open_channel(origin: OriginFor<T>, sender: ParaId) -> DispatchResult {
			let origin = ensure_parachain(<T as Config>::Origin::from(origin))?;
			Self::accept_open_channel(origin, sender)?;
			Self::deposit_event(Event::OpenChannelAccepted(sender, origin));
			Ok(())
		}

		/// Initiate unilateral closing of a channel. The origin must be either the sender or the
		/// recipient in the channel being closed.
		///
		/// The closure can only happen on a session change.
		#[pallet::weight(0)]
		pub fn hrmp_close_channel(
			origin: OriginFor<T>,
			channel_id: HrmpChannelId,
		) -> DispatchResult {
			let origin = ensure_parachain(<T as Config>::Origin::from(origin))?;
			Self::close_channel(origin, channel_id.clone())?;
			Self::deposit_event(Event::ChannelClosed(origin, channel_id));
			Ok(())
		}

		/// This extrinsic triggers the cleanup of all the HRMP storage items that
		/// a para may have. Normally this happens once per session, but this allows
		/// you to trigger the cleanup immediately for a specific parachain.
		///
		/// Origin must be Root.
		#[pallet::weight(0)]
		pub fn force_clean_hrmp(origin: OriginFor<T>, para: ParaId) -> DispatchResult {
			ensure_root(origin)?;
			Self::clean_hrmp_after_outgoing(&para);
			Ok(())
		}

		/// Force process HRMP open channel requests.
		///
		/// If there are pending HRMP open channel requests, you can use this
		/// function process all of those requests immediately.
		#[pallet::weight(0)]
		pub fn force_process_hrmp_open(origin: OriginFor<T>) -> DispatchResult {
			ensure_root(origin)?;
			let host_config = configuration::Pallet::<T>::config();
			Self::process_hrmp_open_channel_requests(&host_config);
			Ok(())
		}

		/// Force process HRMP close channel requests.
		///
		/// If there are pending HRMP close channel requests, you can use this
		/// function process all of those requests immediately.
		#[pallet::weight(0)]
		pub fn force_process_hrmp_close(origin: OriginFor<T>) -> DispatchResult {
			ensure_root(origin)?;
			Self::process_hrmp_close_channel_requests();
			Ok(())
		}

		/// This cancels a pending open channel request. It can be canceled be either of the sender
		/// or the recipient for that request. The origin must be either of those.
		///
<<<<<<< HEAD
		/// The canceling happens immediately. It is not possible to cancel the request if it is
=======
		/// The cancellation happens immediately. It is not possible to cancel the request if it is
>>>>>>> ee1b80aa
		/// already accepted.
		#[pallet::weight(0)]
		pub fn hrmp_cancel_open_request(
			origin: OriginFor<T>,
			channel_id: HrmpChannelId,
		) -> DispatchResult {
			let origin = ensure_parachain(<T as Config>::Origin::from(origin))?;
			Self::cancel_open_request(origin, channel_id.clone())?;
			Self::deposit_event(Event::OpenChannelCanceled(origin, channel_id));
			Ok(())
		}
	}
}

#[cfg(feature = "std")]
fn initialize_storage<T: Config>(preopen_hrmp_channels: &[(ParaId, ParaId, u32, u32)]) {
	let host_config = configuration::Pallet::<T>::config();
	for &(sender, recipient, max_capacity, max_message_size) in preopen_hrmp_channels {
		if let Err(err) =
			preopen_hrmp_channel::<T>(sender, recipient, max_capacity, max_message_size)
		{
			panic!("failed to initialize the genesis storage: {:?}", err);
		}
	}
	<Pallet<T>>::process_hrmp_open_channel_requests(&host_config);
}

#[cfg(feature = "std")]
fn preopen_hrmp_channel<T: Config>(
	sender: ParaId,
	recipient: ParaId,
	max_capacity: u32,
	max_message_size: u32,
) -> DispatchResult {
	<Pallet<T>>::init_open_channel(sender, recipient, max_capacity, max_message_size)?;
	<Pallet<T>>::accept_open_channel(recipient, sender)?;
	Ok(())
}

/// Routines and getters related to HRMP.
impl<T: Config> Pallet<T> {
	/// Block initialization logic, called by initializer.
	pub(crate) fn initializer_initialize(_now: T::BlockNumber) -> Weight {
		0
	}

	/// Block finalization logic, called by initializer.
	pub(crate) fn initializer_finalize() {}

	/// Called by the initializer to note that a new session has started.
	pub(crate) fn initializer_on_new_session(
		notification: &initializer::SessionChangeNotification<T::BlockNumber>,
		outgoing_paras: &[ParaId],
	) {
		Self::perform_outgoing_para_cleanup(&notification.prev_config, outgoing_paras);
		Self::process_hrmp_open_channel_requests(&notification.prev_config);
		Self::process_hrmp_close_channel_requests();
	}

	/// Iterate over all paras that were noted for offboarding and remove all the data
	/// associated with them.
	fn perform_outgoing_para_cleanup(
		config: &HostConfiguration<T::BlockNumber>,
		outgoing: &[ParaId],
	) {
		Self::clean_open_channel_requests(config, outgoing);
		for outgoing_para in outgoing {
			Self::clean_hrmp_after_outgoing(outgoing_para);
		}
	}

	// Go over the HRMP open channel requests and remove all in which offboarding paras participate.
	//
	// This will also perform the refunds for the counterparty if it doesn't offboard.
	fn clean_open_channel_requests(
		config: &HostConfiguration<T::BlockNumber>,
		outgoing: &[ParaId],
	) {
		// First collect all the channel ids of the open requests in which there is at least one
		// party presents in the outgoing list.
		//
		// Both the open channel request list and outgoing list are expected to be small enough.
		// In the most common case there will be only single outgoing para.
		let open_channel_reqs = <Self as Store>::HrmpOpenChannelRequestsList::get();
		let (go, stay): (Vec<HrmpChannelId>, Vec<HrmpChannelId>) = open_channel_reqs
			.into_iter()
			.partition(|req_id| outgoing.iter().any(|id| req_id.is_participant(*id)));
		<Self as Store>::HrmpOpenChannelRequestsList::put(stay);

		// Then iterate over all open requests to be removed, pull them out of the set and perform
		// the refunds if applicable.
		for req_id in go {
			let req_data = match <Self as Store>::HrmpOpenChannelRequests::take(&req_id) {
				Some(req_data) => req_data,
				None => {
					// Can't normally happen but no need to panic.
					continue
				},
			};

			// Return the deposit of the sender, but only if it is not the para being offboarded.
			if !outgoing.contains(&req_id.sender) {
				T::Currency::unreserve(
					&req_id.sender.into_account(),
					req_data.sender_deposit.unique_saturated_into(),
				);
			}

			// If the request was confirmed, then it means it was confirmed in the finished session.
			// Therefore, the config's hrmp_recipient_deposit represents the actual value of the
			// deposit.
			//
			// We still want to refund the deposit only if the para is not being offboarded.
			if req_data.confirmed {
				if !outgoing.contains(&req_id.recipient) {
					T::Currency::unreserve(
						&req_id.recipient.into_account(),
						config.hrmp_recipient_deposit.unique_saturated_into(),
					);
				}
				Self::decrease_accepted_channel_request_count(req_id.recipient);
			}
		}
	}

	/// Remove all storage entries associated with the given para.
	fn clean_hrmp_after_outgoing(outgoing_para: &ParaId) {
		<Self as Store>::HrmpOpenChannelRequestCount::remove(outgoing_para);
		<Self as Store>::HrmpAcceptedChannelRequestCount::remove(outgoing_para);

		let ingress = <Self as Store>::HrmpIngressChannelsIndex::take(outgoing_para)
			.into_iter()
			.map(|sender| HrmpChannelId { sender, recipient: outgoing_para.clone() });
		let egress = <Self as Store>::HrmpEgressChannelsIndex::take(outgoing_para)
			.into_iter()
			.map(|recipient| HrmpChannelId { sender: outgoing_para.clone(), recipient });
		let mut to_close = ingress.chain(egress).collect::<Vec<_>>();
		to_close.sort();
		to_close.dedup();

		for channel in to_close {
			Self::close_hrmp_channel(&channel);
		}
	}

	/// Iterate over all open channel requests and:
	///
	/// - prune the stale requests
	/// - enact the confirmed requests
	fn process_hrmp_open_channel_requests(config: &HostConfiguration<T::BlockNumber>) {
		let mut open_req_channels = <Self as Store>::HrmpOpenChannelRequestsList::get();
		if open_req_channels.is_empty() {
			return
		}

		// iterate the vector starting from the end making our way to the beginning. This way we
		// can leverage `swap_remove` to efficiently remove an item during iteration.
		let mut idx = open_req_channels.len();
		loop {
			// bail if we've iterated over all items.
			if idx == 0 {
				break
			}

			idx -= 1;
			let channel_id = open_req_channels[idx].clone();
			let request = <Self as Store>::HrmpOpenChannelRequests::get(&channel_id).expect(
				"can't be `None` due to the invariant that the list contains the same items as the set; qed",
			);

			if request.confirmed {
				if <paras::Pallet<T>>::is_valid_para(channel_id.sender) &&
					<paras::Pallet<T>>::is_valid_para(channel_id.recipient)
				{
					<Self as Store>::HrmpChannels::insert(
						&channel_id,
						HrmpChannel {
							sender_deposit: request.sender_deposit,
							recipient_deposit: config.hrmp_recipient_deposit,
							max_capacity: request.max_capacity,
							max_total_size: request.max_total_size,
							max_message_size: request.max_message_size,
							msg_count: 0,
							total_size: 0,
							mqc_head: None,
						},
					);

					<Self as Store>::HrmpIngressChannelsIndex::mutate(&channel_id.recipient, |v| {
						if let Err(i) = v.binary_search(&channel_id.sender) {
							v.insert(i, channel_id.sender);
						}
					});
					<Self as Store>::HrmpEgressChannelsIndex::mutate(&channel_id.sender, |v| {
						if let Err(i) = v.binary_search(&channel_id.recipient) {
							v.insert(i, channel_id.recipient);
						}
					});
				}

				Self::decrease_open_channel_request_count(channel_id.sender);
				Self::decrease_accepted_channel_request_count(channel_id.recipient);

				let _ = open_req_channels.swap_remove(idx);
				<Self as Store>::HrmpOpenChannelRequests::remove(&channel_id);
			}
		}

		<Self as Store>::HrmpOpenChannelRequestsList::put(open_req_channels);
	}

	/// Iterate over all close channel requests unconditionally closing the channels.
	fn process_hrmp_close_channel_requests() {
		let close_reqs = <Self as Store>::HrmpCloseChannelRequestsList::take();
		for condemned_ch_id in close_reqs {
			<Self as Store>::HrmpCloseChannelRequests::remove(&condemned_ch_id);
			Self::close_hrmp_channel(&condemned_ch_id);
		}
	}

	/// Close and remove the designated HRMP channel.
	///
	/// This includes returning the deposits.
	///
	/// This function is idempotent, meaning that after the first application it should have no
	/// effect (i.e. it won't return the deposits twice).
	fn close_hrmp_channel(channel_id: &HrmpChannelId) {
		if let Some(HrmpChannel { sender_deposit, recipient_deposit, .. }) =
			<Self as Store>::HrmpChannels::take(channel_id)
		{
			T::Currency::unreserve(
				&channel_id.sender.into_account(),
				sender_deposit.unique_saturated_into(),
			);
			T::Currency::unreserve(
				&channel_id.recipient.into_account(),
				recipient_deposit.unique_saturated_into(),
			);
		}

		<Self as Store>::HrmpChannelContents::remove(channel_id);

		<Self as Store>::HrmpEgressChannelsIndex::mutate(&channel_id.sender, |v| {
			if let Ok(i) = v.binary_search(&channel_id.recipient) {
				v.remove(i);
			}
		});
		<Self as Store>::HrmpIngressChannelsIndex::mutate(&channel_id.recipient, |v| {
			if let Ok(i) = v.binary_search(&channel_id.sender) {
				v.remove(i);
			}
		});
	}

	/// Check that the candidate of the given recipient controls the HRMP watermark properly.
	pub(crate) fn check_hrmp_watermark(
		recipient: ParaId,
		relay_chain_parent_number: T::BlockNumber,
		new_hrmp_watermark: T::BlockNumber,
	) -> Result<(), HrmpWatermarkAcceptanceErr<T::BlockNumber>> {
		// First, check where the watermark CANNOT legally land.
		//
		// (a) For ensuring that messages are eventually, a rule requires each parablock new
		//     watermark should be greater than the last one.
		//
		// (b) However, a parachain cannot read into "the future", therefore the watermark should
		//     not be greater than the relay-chain context block which the parablock refers to.
		if let Some(last_watermark) = <Self as Store>::HrmpWatermarks::get(&recipient) {
			if new_hrmp_watermark <= last_watermark {
				return Err(HrmpWatermarkAcceptanceErr::AdvancementRule {
					new_watermark: new_hrmp_watermark,
					last_watermark,
				})
			}
		}
		if new_hrmp_watermark > relay_chain_parent_number {
			return Err(HrmpWatermarkAcceptanceErr::AheadRelayParent {
				new_watermark: new_hrmp_watermark,
				relay_chain_parent_number,
			})
		}

		// Second, check where the watermark CAN land. It's one of the following:
		//
		// (a) The relay parent block number.
		// (b) A relay-chain block in which this para received at least one message.
		if new_hrmp_watermark == relay_chain_parent_number {
			Ok(())
		} else {
			let digest = <Self as Store>::HrmpChannelDigests::get(&recipient);
			if !digest
				.binary_search_by_key(&new_hrmp_watermark, |(block_no, _)| *block_no)
				.is_ok()
			{
				return Err(HrmpWatermarkAcceptanceErr::LandsOnBlockWithNoMessages {
					new_watermark: new_hrmp_watermark,
				})
			}
			Ok(())
		}
	}

	pub(crate) fn check_outbound_hrmp(
		config: &HostConfiguration<T::BlockNumber>,
		sender: ParaId,
		out_hrmp_msgs: &[OutboundHrmpMessage<ParaId>],
	) -> Result<(), OutboundHrmpAcceptanceErr> {
		if out_hrmp_msgs.len() as u32 > config.hrmp_max_message_num_per_candidate {
			return Err(OutboundHrmpAcceptanceErr::MoreMessagesThanPermitted {
				sent: out_hrmp_msgs.len() as u32,
				permitted: config.hrmp_max_message_num_per_candidate,
			})
		}

		let mut last_recipient = None::<ParaId>;

		for (idx, out_msg) in
			out_hrmp_msgs.iter().enumerate().map(|(idx, out_msg)| (idx as u32, out_msg))
		{
			match last_recipient {
				// the messages must be sorted in ascending order and there must be no two messages sent
				// to the same recipient. Thus we can check that every recipient is strictly greater than
				// the previous one.
				Some(last_recipient) if out_msg.recipient <= last_recipient =>
					return Err(OutboundHrmpAcceptanceErr::NotSorted { idx }),
				_ => last_recipient = Some(out_msg.recipient),
			}

			let channel_id = HrmpChannelId { sender, recipient: out_msg.recipient };

			let channel = match <Self as Store>::HrmpChannels::get(&channel_id) {
				Some(channel) => channel,
				None => return Err(OutboundHrmpAcceptanceErr::NoSuchChannel { channel_id, idx }),
			};

			let msg_size = out_msg.data.len() as u32;
			if msg_size > channel.max_message_size {
				return Err(OutboundHrmpAcceptanceErr::MaxMessageSizeExceeded {
					idx,
					msg_size,
					max_size: channel.max_message_size,
				})
			}

			let new_total_size = channel.total_size + out_msg.data.len() as u32;
			if new_total_size > channel.max_total_size {
				return Err(OutboundHrmpAcceptanceErr::TotalSizeExceeded {
					idx,
					total_size: new_total_size,
					limit: channel.max_total_size,
				})
			}

			let new_msg_count = channel.msg_count + 1;
			if new_msg_count > channel.max_capacity {
				return Err(OutboundHrmpAcceptanceErr::CapacityExceeded {
					idx,
					count: new_msg_count,
					limit: channel.max_capacity,
				})
			}
		}

		Ok(())
	}

	pub(crate) fn prune_hrmp(recipient: ParaId, new_hrmp_watermark: T::BlockNumber) -> Weight {
		let mut weight = 0;

		// sift through the incoming messages digest to collect the paras that sent at least one
		// message to this parachain between the old and new watermarks.
		let senders = <Self as Store>::HrmpChannelDigests::mutate(&recipient, |digest| {
			let mut senders = BTreeSet::new();
			let mut leftover = Vec::with_capacity(digest.len());
			for (block_no, paras_sent_msg) in mem::replace(digest, Vec::new()) {
				if block_no <= new_hrmp_watermark {
					senders.extend(paras_sent_msg);
				} else {
					leftover.push((block_no, paras_sent_msg));
				}
			}
			*digest = leftover;
			senders
		});
		weight += T::DbWeight::get().reads_writes(1, 1);

		// having all senders we can trivially find out the channels which we need to prune.
		let channels_to_prune =
			senders.into_iter().map(|sender| HrmpChannelId { sender, recipient });
		for channel_id in channels_to_prune {
			// prune each channel up to the new watermark keeping track how many messages we removed
			// and what is the total byte size of them.
			let (mut pruned_cnt, mut pruned_size) = (0, 0);

			let contents = <Self as Store>::HrmpChannelContents::get(&channel_id);
			let mut leftover = Vec::with_capacity(contents.len());
			for msg in contents {
				if msg.sent_at <= new_hrmp_watermark {
					pruned_cnt += 1;
					pruned_size += msg.data.len();
				} else {
					leftover.push(msg);
				}
			}
			if !leftover.is_empty() {
				<Self as Store>::HrmpChannelContents::insert(&channel_id, leftover);
			} else {
				<Self as Store>::HrmpChannelContents::remove(&channel_id);
			}

			// update the channel metadata.
			<Self as Store>::HrmpChannels::mutate(&channel_id, |channel| {
				if let Some(ref mut channel) = channel {
					channel.msg_count -= pruned_cnt as u32;
					channel.total_size -= pruned_size as u32;
				}
			});

			weight += T::DbWeight::get().reads_writes(2, 2);
		}

		<Self as Store>::HrmpWatermarks::insert(&recipient, new_hrmp_watermark);
		weight += T::DbWeight::get().reads_writes(0, 1);

		weight
	}

	/// Process the outbound HRMP messages by putting them into the appropriate recipient queues.
	///
	/// Returns the amount of weight consumed.
	pub(crate) fn queue_outbound_hrmp(
		sender: ParaId,
		out_hrmp_msgs: Vec<OutboundHrmpMessage<ParaId>>,
	) -> Weight {
		let mut weight = 0;
		let now = <frame_system::Pallet<T>>::block_number();

		for out_msg in out_hrmp_msgs {
			let channel_id = HrmpChannelId { sender, recipient: out_msg.recipient };

			let mut channel = match <Self as Store>::HrmpChannels::get(&channel_id) {
				Some(channel) => channel,
				None => {
					// apparently, that since acceptance of this candidate the recipient was
					// offboarded and the channel no longer exists.
					continue
				},
			};

			let inbound = InboundHrmpMessage { sent_at: now, data: out_msg.data };

			// book keeping
			channel.msg_count += 1;
			channel.total_size += inbound.data.len() as u32;

			// compute the new MQC head of the channel
			let prev_head = channel.mqc_head.clone().unwrap_or(Default::default());
			let new_head = BlakeTwo256::hash_of(&(
				prev_head,
				inbound.sent_at,
				T::Hashing::hash_of(&inbound.data),
			));
			channel.mqc_head = Some(new_head);

			<Self as Store>::HrmpChannels::insert(&channel_id, channel);
			<Self as Store>::HrmpChannelContents::append(&channel_id, inbound);

			// The digests are sorted in ascending by block number order. Assuming absence of
			// contextual execution, there are only two possible scenarios here:
			//
			// (a) It's the first time anybody sends a message to this recipient within this block.
			//     In this case, the digest vector would be empty or the block number of the latest
			//     entry  is smaller than the current.
			//
			// (b) Somebody has already sent a message within the current block. That means that
			//     the block number of the latest entry is equal to the current.
			//
			// Note that having the latest entry greater than the current block number is a logical
			// error.
			let mut recipient_digest =
				<Self as Store>::HrmpChannelDigests::get(&channel_id.recipient);
			if let Some(cur_block_digest) = recipient_digest
				.last_mut()
				.filter(|(block_no, _)| *block_no == now)
				.map(|(_, ref mut d)| d)
			{
				cur_block_digest.push(sender);
			} else {
				recipient_digest.push((now, vec![sender]));
			}
			<Self as Store>::HrmpChannelDigests::insert(&channel_id.recipient, recipient_digest);

			weight += T::DbWeight::get().reads_writes(2, 2);
		}

		weight
	}

	/// Initiate opening a channel from a parachain to a given recipient with given channel
	/// parameters.
	///
	/// Basically the same as [`hrmp_init_open_channel`](Pallet::hrmp_init_open_channel) but intendend for calling directly from
	/// other pallets rather than dispatched.
	pub fn init_open_channel(
		origin: ParaId,
		recipient: ParaId,
		proposed_max_capacity: u32,
		proposed_max_message_size: u32,
	) -> DispatchResult {
		ensure!(origin != recipient, Error::<T>::OpenHrmpChannelToSelf);
		ensure!(
			<paras::Pallet<T>>::is_valid_para(recipient),
			Error::<T>::OpenHrmpChannelInvalidRecipient,
		);

		let config = <configuration::Pallet<T>>::config();
		ensure!(proposed_max_capacity > 0, Error::<T>::OpenHrmpChannelZeroCapacity);
		ensure!(
			proposed_max_capacity <= config.hrmp_channel_max_capacity,
			Error::<T>::OpenHrmpChannelCapacityExceedsLimit,
		);
		ensure!(proposed_max_message_size > 0, Error::<T>::OpenHrmpChannelZeroMessageSize);
		ensure!(
			proposed_max_message_size <= config.hrmp_channel_max_message_size,
			Error::<T>::OpenHrmpChannelMessageSizeExceedsLimit,
		);

		let channel_id = HrmpChannelId { sender: origin, recipient };
		ensure!(
			<Self as Store>::HrmpOpenChannelRequests::get(&channel_id).is_none(),
			Error::<T>::OpenHrmpChannelAlreadyExists,
		);
		ensure!(
			<Self as Store>::HrmpChannels::get(&channel_id).is_none(),
			Error::<T>::OpenHrmpChannelAlreadyRequested,
		);

		let egress_cnt =
			<Self as Store>::HrmpEgressChannelsIndex::decode_len(&origin).unwrap_or(0) as u32;
		let open_req_cnt = <Self as Store>::HrmpOpenChannelRequestCount::get(&origin);
		let channel_num_limit = if <paras::Pallet<T>>::is_parathread(origin) {
			config.hrmp_max_parathread_outbound_channels
		} else {
			config.hrmp_max_parachain_outbound_channels
		};
		ensure!(
			egress_cnt + open_req_cnt < channel_num_limit,
			Error::<T>::OpenHrmpChannelLimitExceeded,
		);

		T::Currency::reserve(
			&origin.into_account(),
			config.hrmp_sender_deposit.unique_saturated_into(),
		)?;

		<Self as Store>::HrmpOpenChannelRequestCount::insert(&origin, open_req_cnt + 1);
		<Self as Store>::HrmpOpenChannelRequests::insert(
			&channel_id,
			HrmpOpenChannelRequest {
				confirmed: false,
				_age: 0,
				sender_deposit: config.hrmp_sender_deposit,
				max_capacity: proposed_max_capacity,
				max_message_size: proposed_max_message_size,
				max_total_size: config.hrmp_channel_max_total_size,
			},
		);
		<Self as Store>::HrmpOpenChannelRequestsList::append(channel_id);

		let notification_bytes = {
			use parity_scale_codec::Encode as _;
			use xcm::opaque::{latest::prelude::*, VersionedXcm};

			VersionedXcm::from(Xcm(vec![HrmpNewChannelOpenRequest {
				sender: u32::from(origin),
				max_capacity: proposed_max_capacity,
				max_message_size: proposed_max_message_size,
			}]))
			.encode()
		};
		if let Err(dmp::QueueDownwardMessageError::ExceedsMaxMessageSize) =
			<dmp::Pallet<T>>::queue_downward_message(&config, recipient, notification_bytes)
		{
			// this should never happen unless the max downward message size is configured to an
			// jokingly small number.
			debug_assert!(false);
		}

		Ok(())
	}

	/// Accept a pending open channel request from the given sender.
	///
	/// Basically the same as [`hrmp_accept_open_channel`](Pallet::hrmp_accept_open_channel) but
	/// intendend for calling directly from other pallets rather than dispatched.
	pub fn accept_open_channel(origin: ParaId, sender: ParaId) -> DispatchResult {
		let channel_id = HrmpChannelId { sender, recipient: origin };
		let mut channel_req = <Self as Store>::HrmpOpenChannelRequests::get(&channel_id)
			.ok_or(Error::<T>::AcceptHrmpChannelDoesntExist)?;
		ensure!(!channel_req.confirmed, Error::<T>::AcceptHrmpChannelAlreadyConfirmed);

		// check if by accepting this open channel request, this parachain would exceed the
		// number of inbound channels.
		let config = <configuration::Pallet<T>>::config();
		let channel_num_limit = if <paras::Pallet<T>>::is_parathread(origin) {
			config.hrmp_max_parathread_inbound_channels
		} else {
			config.hrmp_max_parachain_inbound_channels
		};
		let ingress_cnt =
			<Self as Store>::HrmpIngressChannelsIndex::decode_len(&origin).unwrap_or(0) as u32;
		let accepted_cnt = <Self as Store>::HrmpAcceptedChannelRequestCount::get(&origin);
		ensure!(
			ingress_cnt + accepted_cnt < channel_num_limit,
			Error::<T>::AcceptHrmpChannelLimitExceeded,
		);

		T::Currency::reserve(
			&origin.into_account(),
			config.hrmp_recipient_deposit.unique_saturated_into(),
		)?;

		// persist the updated open channel request and then increment the number of accepted
		// channels.
		channel_req.confirmed = true;
		<Self as Store>::HrmpOpenChannelRequests::insert(&channel_id, channel_req);
		<Self as Store>::HrmpAcceptedChannelRequestCount::insert(&origin, accepted_cnt + 1);

		let notification_bytes = {
			use parity_scale_codec::Encode as _;
			use xcm::opaque::{latest::prelude::*, VersionedXcm};
			let xcm = Xcm(vec![HrmpChannelAccepted { recipient: u32::from(origin) }]);
			VersionedXcm::from(xcm).encode()
		};
		if let Err(dmp::QueueDownwardMessageError::ExceedsMaxMessageSize) =
			<dmp::Pallet<T>>::queue_downward_message(&config, sender, notification_bytes)
		{
			// this should never happen unless the max downward message size is configured to an
			// jokingly small number.
			debug_assert!(false);
		}

		Ok(())
	}

	fn cancel_open_request(origin: ParaId, channel_id: HrmpChannelId) -> DispatchResult {
		// check if the origin is allowed to close the channel.
		ensure!(channel_id.is_participant(origin), Error::<T>::CancelHrmpOpenChannelUnauthorized);

		let open_channel_req = <Self as Store>::HrmpOpenChannelRequests::get(&channel_id)
			.ok_or(Error::<T>::OpenHrmpChannelDoesntExist)?;
		ensure!(!open_channel_req.confirmed, Error::<T>::OpenHrmpChannelAlreadyConfirmed);

		// Remove the request by the channel id and sync the accompanying list with the set.
		<Self as Store>::HrmpOpenChannelRequests::remove(&channel_id);
		<Self as Store>::HrmpOpenChannelRequestsList::mutate(|open_req_channels| {
			if let Some(pos) = open_req_channels.iter().position(|x| x == &channel_id) {
				open_req_channels.swap_remove(pos);
			}
		});

		Self::decrease_open_channel_request_count(channel_id.sender);
		// Don't decrease `HrmpAcceptedChannelRequestCount` because we don't consider confirmed
		// requests here.

		// Unreserve the sender's deposit. The recipient could not have left their deposit because
		// we ensured that the request is not confirmed.
		T::Currency::unreserve(
			&channel_id.sender.into_account(),
			open_channel_req.sender_deposit.unique_saturated_into(),
		);

		Ok(())
	}

	fn close_channel(origin: ParaId, channel_id: HrmpChannelId) -> Result<(), Error<T>> {
		// check if the origin is allowed to close the channel.
		ensure!(channel_id.is_participant(origin), Error::<T>::CloseHrmpChannelUnauthorized);

		// check if the channel requested to close does exist.
		ensure!(
			<Self as Store>::HrmpChannels::get(&channel_id).is_some(),
			Error::<T>::CloseHrmpChannelDoesntExist,
		);

		// check that there is no outstanding close request for this channel
		ensure!(
			<Self as Store>::HrmpCloseChannelRequests::get(&channel_id).is_none(),
			Error::<T>::CloseHrmpChannelAlreadyUnderway,
		);

		<Self as Store>::HrmpCloseChannelRequests::insert(&channel_id, ());
		<Self as Store>::HrmpCloseChannelRequestsList::append(channel_id.clone());

		let config = <configuration::Pallet<T>>::config();
		let notification_bytes = {
			use parity_scale_codec::Encode as _;
			use xcm::opaque::{latest::prelude::*, VersionedXcm};

			VersionedXcm::from(Xcm(vec![HrmpChannelClosing {
				initiator: u32::from(origin),
				sender: u32::from(channel_id.sender),
				recipient: u32::from(channel_id.recipient),
			}]))
			.encode()
		};
		let opposite_party =
			if origin == channel_id.sender { channel_id.recipient } else { channel_id.sender };
		if let Err(dmp::QueueDownwardMessageError::ExceedsMaxMessageSize) =
			<dmp::Pallet<T>>::queue_downward_message(&config, opposite_party, notification_bytes)
		{
			// this should never happen unless the max downward message size is configured to an
			// jokingly small number.
			debug_assert!(false);
		}

		Ok(())
	}

	/// Returns the list of MQC heads for the inbound channels of the given recipient para paired
	/// with the sender para ids. This vector is sorted ascending by the para id and doesn't contain
	/// multiple entries with the same sender.
	#[cfg(test)]
	fn hrmp_mqc_heads(recipient: ParaId) -> Vec<(ParaId, Hash)> {
		let sender_set = <Self as Store>::HrmpIngressChannelsIndex::get(&recipient);

		// The ingress channels vector is sorted, thus `mqc_heads` is sorted as well.
		let mut mqc_heads = Vec::with_capacity(sender_set.len());
		for sender in sender_set {
			let channel_metadata =
				<Self as Store>::HrmpChannels::get(&HrmpChannelId { sender, recipient });
			let mqc_head = channel_metadata
				.and_then(|metadata| metadata.mqc_head)
				.unwrap_or(Hash::default());
			mqc_heads.push((sender, mqc_head));
		}

		mqc_heads
	}

	/// Returns contents of all channels addressed to the given recipient. Channels that have no
	/// messages in them are also included.
	pub(crate) fn inbound_hrmp_channels_contents(
		recipient: ParaId,
	) -> BTreeMap<ParaId, Vec<InboundHrmpMessage<T::BlockNumber>>> {
		let sender_set = <Self as Store>::HrmpIngressChannelsIndex::get(&recipient);

		let mut inbound_hrmp_channels_contents = BTreeMap::new();
		for sender in sender_set {
			let channel_contents =
				<Self as Store>::HrmpChannelContents::get(&HrmpChannelId { sender, recipient });
			inbound_hrmp_channels_contents.insert(sender, channel_contents);
		}

		inbound_hrmp_channels_contents
	}
}

impl<T: Config> Pallet<T> {
	/// Decreases the open channel request count for the given sender. If the value reaches zero
	/// it is removed completely.
	fn decrease_open_channel_request_count(sender: ParaId) {
		<Self as Store>::HrmpOpenChannelRequestCount::mutate_exists(&sender, |opt_rc| {
			*opt_rc = opt_rc.and_then(|rc| match rc.saturating_sub(1) {
				0 => None,
				n => Some(n),
			});
		});
	}

	/// Decreases the accepted channel request count for the given sender. If the value reaches
	/// zero it is removed completely.
	fn decrease_accepted_channel_request_count(recipient: ParaId) {
		<Self as Store>::HrmpAcceptedChannelRequestCount::mutate_exists(&recipient, |opt_rc| {
			*opt_rc = opt_rc.and_then(|rc| match rc.saturating_sub(1) {
				0 => None,
				n => Some(n),
			});
		});
	}
}

#[cfg(test)]
mod tests {
	use super::*;
	use crate::mock::{
		new_test_ext, Configuration, Event as MockEvent, Hrmp, MockGenesisConfig, Paras,
		ParasShared, System, Test,
	};
	use frame_support::{assert_noop, assert_ok, traits::Currency as _};
	use primitives::v1::BlockNumber;
	use std::collections::{BTreeMap, HashSet};

	fn run_to_block(to: BlockNumber, new_session: Option<Vec<BlockNumber>>) {
		let config = Configuration::config();
		while System::block_number() < to {
			let b = System::block_number();

			// NOTE: this is in reverse initialization order.
			Hrmp::initializer_finalize();
			Paras::initializer_finalize();
			ParasShared::initializer_finalize();

			if new_session.as_ref().map_or(false, |v| v.contains(&(b + 1))) {
				let notification = crate::initializer::SessionChangeNotification {
					prev_config: config.clone(),
					new_config: config.clone(),
					session_index: ParasShared::session_index() + 1,
					..Default::default()
				};

				// NOTE: this is in initialization order.
				ParasShared::initializer_on_new_session(
					notification.session_index,
					notification.random_seed,
					&notification.new_config,
					notification.validators.clone(),
				);
				let outgoing_paras = Paras::initializer_on_new_session(&notification);
				Hrmp::initializer_on_new_session(&notification, &outgoing_paras);
			}

			System::on_finalize(b);

			System::on_initialize(b + 1);
			System::set_block_number(b + 1);

			// NOTE: this is in initialization order.
			ParasShared::initializer_initialize(b + 1);
			Paras::initializer_initialize(b + 1);
			Hrmp::initializer_initialize(b + 1);
		}
	}

	#[derive(Debug)]
	struct GenesisConfigBuilder {
		hrmp_channel_max_capacity: u32,
		hrmp_channel_max_message_size: u32,
		hrmp_max_parathread_outbound_channels: u32,
		hrmp_max_parachain_outbound_channels: u32,
		hrmp_max_parathread_inbound_channels: u32,
		hrmp_max_parachain_inbound_channels: u32,
		hrmp_max_message_num_per_candidate: u32,
		hrmp_channel_max_total_size: u32,
		hrmp_sender_deposit: Balance,
		hrmp_recipient_deposit: Balance,
	}

	impl Default for GenesisConfigBuilder {
		fn default() -> Self {
			Self {
				hrmp_channel_max_capacity: 2,
				hrmp_channel_max_message_size: 8,
				hrmp_max_parathread_outbound_channels: 1,
				hrmp_max_parachain_outbound_channels: 2,
				hrmp_max_parathread_inbound_channels: 1,
				hrmp_max_parachain_inbound_channels: 2,
				hrmp_max_message_num_per_candidate: 2,
				hrmp_channel_max_total_size: 16,
				hrmp_sender_deposit: 100,
				hrmp_recipient_deposit: 100,
			}
		}
	}

	impl GenesisConfigBuilder {
		fn build(self) -> crate::mock::MockGenesisConfig {
			let mut genesis = default_genesis_config();
			let config = &mut genesis.configuration.config;
			config.hrmp_channel_max_capacity = self.hrmp_channel_max_capacity;
			config.hrmp_channel_max_message_size = self.hrmp_channel_max_message_size;
			config.hrmp_max_parathread_outbound_channels =
				self.hrmp_max_parathread_outbound_channels;
			config.hrmp_max_parachain_outbound_channels = self.hrmp_max_parachain_outbound_channels;
			config.hrmp_max_parathread_inbound_channels = self.hrmp_max_parathread_inbound_channels;
			config.hrmp_max_parachain_inbound_channels = self.hrmp_max_parachain_inbound_channels;
			config.hrmp_max_message_num_per_candidate = self.hrmp_max_message_num_per_candidate;
			config.hrmp_channel_max_total_size = self.hrmp_channel_max_total_size;
			config.hrmp_sender_deposit = self.hrmp_sender_deposit;
			config.hrmp_recipient_deposit = self.hrmp_recipient_deposit;
			genesis
		}
	}

	fn default_genesis_config() -> MockGenesisConfig {
		MockGenesisConfig {
			configuration: crate::configuration::GenesisConfig {
				config: crate::configuration::HostConfiguration {
					max_downward_message_size: 1024,
					..Default::default()
				},
			},
			..Default::default()
		}
	}

	fn register_parachain_with_balance(id: ParaId, balance: Balance) {
		assert_ok!(Paras::schedule_para_initialize(
			id,
			crate::paras::ParaGenesisArgs {
				parachain: true,
				genesis_head: vec![1].into(),
				validation_code: vec![1].into(),
			},
		));
		<Test as Config>::Currency::make_free_balance_be(&id.into_account(), balance);
	}

	fn register_parachain(id: ParaId) {
		register_parachain_with_balance(id, 1000);
	}

	fn deregister_parachain(id: ParaId) {
		assert_ok!(Paras::schedule_para_cleanup(id));
	}

	fn channel_exists(sender: ParaId, recipient: ParaId) -> bool {
		<Hrmp as Store>::HrmpChannels::get(&HrmpChannelId { sender, recipient }).is_some()
	}

	fn assert_storage_consistency_exhaustive() {
		assert_eq!(
			<Hrmp as Store>::HrmpOpenChannelRequests::iter()
				.map(|(k, _)| k)
				.collect::<HashSet<_>>(),
			<Hrmp as Store>::HrmpOpenChannelRequestsList::get()
				.into_iter()
				.collect::<HashSet<_>>(),
		);

		// verify that the set of keys in `HrmpOpenChannelRequestCount` corresponds to the set
		// of _senders_ in `HrmpOpenChannelRequests`.
		//
		// having ensured that, we can go ahead and go over all counts and verify that they match.
		assert_eq!(
			<Hrmp as Store>::HrmpOpenChannelRequestCount::iter()
				.map(|(k, _)| k)
				.collect::<HashSet<_>>(),
			<Hrmp as Store>::HrmpOpenChannelRequests::iter()
				.map(|(k, _)| k.sender)
				.collect::<HashSet<_>>(),
		);
		for (open_channel_initiator, expected_num) in
			<Hrmp as Store>::HrmpOpenChannelRequestCount::iter()
		{
			let actual_num = <Hrmp as Store>::HrmpOpenChannelRequests::iter()
				.filter(|(ch, _)| ch.sender == open_channel_initiator)
				.count() as u32;
			assert_eq!(expected_num, actual_num);
		}

		// The same as above, but for accepted channel request count. Note that we are interested
		// only in confirmed open requests.
		assert_eq!(
			<Hrmp as Store>::HrmpAcceptedChannelRequestCount::iter()
				.map(|(k, _)| k)
				.collect::<HashSet<_>>(),
			<Hrmp as Store>::HrmpOpenChannelRequests::iter()
				.filter(|(_, v)| v.confirmed)
				.map(|(k, _)| k.recipient)
				.collect::<HashSet<_>>(),
		);
		for (channel_recipient, expected_num) in
			<Hrmp as Store>::HrmpAcceptedChannelRequestCount::iter()
		{
			let actual_num = <Hrmp as Store>::HrmpOpenChannelRequests::iter()
				.filter(|(ch, v)| ch.recipient == channel_recipient && v.confirmed)
				.count() as u32;
			assert_eq!(expected_num, actual_num);
		}

		assert_eq!(
			<Hrmp as Store>::HrmpCloseChannelRequests::iter()
				.map(|(k, _)| k)
				.collect::<HashSet<_>>(),
			<Hrmp as Store>::HrmpCloseChannelRequestsList::get()
				.into_iter()
				.collect::<HashSet<_>>(),
		);

		// A HRMP watermark can be None for an onboarded parachain. However, an offboarded parachain
		// cannot have an HRMP watermark: it should've been cleanup.
		assert_contains_only_onboarded(
			<Hrmp as Store>::HrmpWatermarks::iter().map(|(k, _)| k),
			"HRMP watermarks should contain only onboarded paras",
		);

		// An entry in `HrmpChannels` indicates that the channel is open. Only open channels can
		// have contents.
		for (non_empty_channel, contents) in <Hrmp as Store>::HrmpChannelContents::iter() {
			assert!(<Hrmp as Store>::HrmpChannels::contains_key(&non_empty_channel));

			// pedantic check: there should be no empty vectors in storage, those should be modeled
			// by a removed kv pair.
			assert!(!contents.is_empty());
		}

		// Senders and recipients must be onboarded. Otherwise, all channels associated with them
		// are removed.
		assert_contains_only_onboarded(
			<Hrmp as Store>::HrmpChannels::iter().flat_map(|(k, _)| vec![k.sender, k.recipient]),
			"senders and recipients in all channels should be onboarded",
		);

		// Check the docs for `HrmpIngressChannelsIndex` and `HrmpEgressChannelsIndex` in decl
		// storage to get an index what are the channel mappings indexes.
		//
		// Here, from indexes.
		//
		// ingress         egress
		//
		// a -> [x, y]     x -> [a, b]
		// b -> [x, z]     y -> [a]
		//                 z -> [b]
		//
		// we derive a list of channels they represent.
		//
		//   (a, x)         (a, x)
		//   (a, y)         (a, y)
		//   (b, x)         (b, x)
		//   (b, z)         (b, z)
		//
		// and then that we compare that to the channel list in the `HrmpChannels`.
		let channel_set_derived_from_ingress = <Hrmp as Store>::HrmpIngressChannelsIndex::iter()
			.flat_map(|(p, v)| v.into_iter().map(|i| (i, p)).collect::<Vec<_>>())
			.collect::<HashSet<_>>();
		let channel_set_derived_from_egress = <Hrmp as Store>::HrmpEgressChannelsIndex::iter()
			.flat_map(|(p, v)| v.into_iter().map(|e| (p, e)).collect::<Vec<_>>())
			.collect::<HashSet<_>>();
		let channel_set_ground_truth = <Hrmp as Store>::HrmpChannels::iter()
			.map(|(k, _)| (k.sender, k.recipient))
			.collect::<HashSet<_>>();
		assert_eq!(channel_set_derived_from_ingress, channel_set_derived_from_egress);
		assert_eq!(channel_set_derived_from_egress, channel_set_ground_truth);

		<Hrmp as Store>::HrmpIngressChannelsIndex::iter()
			.map(|(_, v)| v)
			.for_each(|v| assert_is_sorted(&v, "HrmpIngressChannelsIndex"));
		<Hrmp as Store>::HrmpEgressChannelsIndex::iter()
			.map(|(_, v)| v)
			.for_each(|v| assert_is_sorted(&v, "HrmpIngressChannelsIndex"));

		assert_contains_only_onboarded(
			<Hrmp as Store>::HrmpChannelDigests::iter().map(|(k, _)| k),
			"HRMP channel digests should contain only onboarded paras",
		);
		for (_digest_for_para, digest) in <Hrmp as Store>::HrmpChannelDigests::iter() {
			// Assert that items are in **strictly** ascending order. The strictness also implies
			// there are no duplicates.
			assert!(digest.windows(2).all(|xs| xs[0].0 < xs[1].0));

			for (_, mut senders) in digest {
				assert!(!senders.is_empty());

				// check for duplicates. For that we sort the vector, then perform deduplication.
				// if the vector stayed the same, there are no duplicates.
				senders.sort();
				let orig_senders = senders.clone();
				senders.dedup();
				assert_eq!(
					orig_senders, senders,
					"duplicates removed implies existence of duplicates"
				);
			}
		}

		fn assert_contains_only_onboarded(iter: impl Iterator<Item = ParaId>, cause: &str) {
			for para in iter {
				assert!(Paras::is_valid_para(para), "{}: {} para is offboarded", cause, para);
			}
		}
	}

	fn assert_is_sorted<T: Ord>(slice: &[T], id: &str) {
		assert!(slice.windows(2).all(|xs| xs[0] <= xs[1]), "{} supposed to be sorted", id);
	}

	#[test]
	fn empty_state_consistent_state() {
		new_test_ext(GenesisConfigBuilder::default().build()).execute_with(|| {
			assert_storage_consistency_exhaustive();
		});
	}

	#[test]
	fn open_channel_works() {
		let para_a = 1.into();
		let para_a_origin: crate::Origin = 1.into();
		let para_b = 3.into();
		let para_b_origin: crate::Origin = 3.into();

		new_test_ext(GenesisConfigBuilder::default().build()).execute_with(|| {
			// We need both A & B to be registered and alive parachains.
			register_parachain(para_a);
			register_parachain(para_b);

			run_to_block(5, Some(vec![4, 5]));
			Hrmp::hrmp_init_open_channel(para_a_origin.into(), para_b, 2, 8).unwrap();
			assert_storage_consistency_exhaustive();
			assert!(System::events().iter().any(|record| record.event ==
				MockEvent::Hrmp(Event::OpenChannelRequested(para_a, para_b, 2, 8))));

			Hrmp::hrmp_accept_open_channel(para_b_origin.into(), para_a).unwrap();
			assert_storage_consistency_exhaustive();
			assert!(System::events().iter().any(|record| record.event ==
				MockEvent::Hrmp(Event::OpenChannelAccepted(para_a, para_b))));

			// Advance to a block 6, but without session change. That means that the channel has
			// not been created yet.
			run_to_block(6, None);
			assert!(!channel_exists(para_a, para_b));
			assert_storage_consistency_exhaustive();

			// Now let the session change happen and thus open the channel.
			run_to_block(8, Some(vec![8]));
			assert!(channel_exists(para_a, para_b));
		});
	}

	#[test]
	fn close_channel_works() {
		let para_a = 5.into();
		let para_b = 2.into();
		let para_b_origin: crate::Origin = 2.into();

		new_test_ext(GenesisConfigBuilder::default().build()).execute_with(|| {
			register_parachain(para_a);
			register_parachain(para_b);

			run_to_block(5, Some(vec![4, 5]));
			Hrmp::init_open_channel(para_a, para_b, 2, 8).unwrap();
			Hrmp::accept_open_channel(para_b, para_a).unwrap();

			run_to_block(6, Some(vec![6]));
			assert!(channel_exists(para_a, para_b));

			// Close the channel. The effect is not immediate, but rather deferred to the next
			// session change.
			let channel_id = HrmpChannelId { sender: para_a, recipient: para_b };
			Hrmp::hrmp_close_channel(para_b_origin.into(), channel_id.clone()).unwrap();
			assert!(channel_exists(para_a, para_b));
			assert_storage_consistency_exhaustive();

			// After the session change the channel should be closed.
			run_to_block(8, Some(vec![8]));
			assert!(!channel_exists(para_a, para_b));
			assert_storage_consistency_exhaustive();
			assert!(System::events().iter().any(|record| record.event ==
				MockEvent::Hrmp(Event::ChannelClosed(para_b, channel_id.clone()))));
		});
	}

	#[test]
	fn send_recv_messages() {
		let para_a = 32.into();
		let para_b = 64.into();

		let mut genesis = GenesisConfigBuilder::default();
		genesis.hrmp_channel_max_message_size = 20;
		genesis.hrmp_channel_max_total_size = 20;
		new_test_ext(genesis.build()).execute_with(|| {
			register_parachain(para_a);
			register_parachain(para_b);

			run_to_block(5, Some(vec![4, 5]));
			Hrmp::init_open_channel(para_a, para_b, 2, 20).unwrap();
			Hrmp::accept_open_channel(para_b, para_a).unwrap();

			// On Block 6:
			// A sends a message to B
			run_to_block(6, Some(vec![6]));
			assert!(channel_exists(para_a, para_b));
			let msgs = vec![OutboundHrmpMessage {
				recipient: para_b,
				data: b"this is an emergency".to_vec(),
			}];
			let config = Configuration::config();
			assert!(Hrmp::check_outbound_hrmp(&config, para_a, &msgs).is_ok());
			let _ = Hrmp::queue_outbound_hrmp(para_a, msgs);
			assert_storage_consistency_exhaustive();

			// On Block 7:
			// B receives the message sent by A. B sets the watermark to 6.
			run_to_block(7, None);
			assert!(Hrmp::check_hrmp_watermark(para_b, 7, 6).is_ok());
			let _ = Hrmp::prune_hrmp(para_b, 6);
			assert_storage_consistency_exhaustive();
		});
	}

	#[test]
	fn hrmp_mqc_head_fixture() {
		let para_a = 2000.into();
		let para_b = 2024.into();

		let mut genesis = GenesisConfigBuilder::default();
		genesis.hrmp_channel_max_message_size = 20;
		genesis.hrmp_channel_max_total_size = 20;
		new_test_ext(genesis.build()).execute_with(|| {
			register_parachain(para_a);
			register_parachain(para_b);

			run_to_block(2, Some(vec![1, 2]));
			Hrmp::init_open_channel(para_a, para_b, 2, 20).unwrap();
			Hrmp::accept_open_channel(para_b, para_a).unwrap();

			run_to_block(3, Some(vec![3]));
			let _ = Hrmp::queue_outbound_hrmp(
				para_a,
				vec![OutboundHrmpMessage { recipient: para_b, data: vec![1, 2, 3] }],
			);

			run_to_block(4, None);
			let _ = Hrmp::queue_outbound_hrmp(
				para_a,
				vec![OutboundHrmpMessage { recipient: para_b, data: vec![4, 5, 6] }],
			);

			assert_eq!(
				Hrmp::hrmp_mqc_heads(para_b),
				vec![(
					para_a,
					hex_literal::hex![
						"a964fd3b4f3d3ce92a0e25e576b87590d92bb5cb7031909c7f29050e1f04a375"
					]
					.into()
				),],
			);
		});
	}

	#[test]
	fn accept_incoming_request_and_offboard() {
		let para_a = 32.into();
		let para_b = 64.into();

		new_test_ext(GenesisConfigBuilder::default().build()).execute_with(|| {
			register_parachain(para_a);
			register_parachain(para_b);

			run_to_block(5, Some(vec![4, 5]));
			Hrmp::init_open_channel(para_a, para_b, 2, 8).unwrap();
			Hrmp::accept_open_channel(para_b, para_a).unwrap();
			deregister_parachain(para_a);

			// On Block 7: 2x session change. The channel should not be created.
			run_to_block(7, Some(vec![6, 7]));
			assert!(!Paras::is_valid_para(para_a));
			assert!(!channel_exists(para_a, para_b));
			assert_storage_consistency_exhaustive();
		});
	}

	#[test]
	fn check_sent_messages() {
		let para_a = 32.into();
		let para_b = 64.into();
		let para_c = 97.into();

		new_test_ext(GenesisConfigBuilder::default().build()).execute_with(|| {
			register_parachain(para_a);
			register_parachain(para_b);
			register_parachain(para_c);

			run_to_block(5, Some(vec![4, 5]));

			// Open two channels to the same receiver, b:
			// a -> b, c -> b
			Hrmp::init_open_channel(para_a, para_b, 2, 8).unwrap();
			Hrmp::accept_open_channel(para_b, para_a).unwrap();
			Hrmp::init_open_channel(para_c, para_b, 2, 8).unwrap();
			Hrmp::accept_open_channel(para_b, para_c).unwrap();

			// On Block 6: session change.
			run_to_block(6, Some(vec![6]));
			assert!(Paras::is_valid_para(para_a));

			let msgs = vec![OutboundHrmpMessage { recipient: para_b, data: b"knock".to_vec() }];
			let config = Configuration::config();
			assert!(Hrmp::check_outbound_hrmp(&config, para_a, &msgs).is_ok());
			let _ = Hrmp::queue_outbound_hrmp(para_a, msgs.clone());

			// Verify that the sent messages are there and that also the empty channels are present.
			let mqc_heads = Hrmp::hrmp_mqc_heads(para_b);
			let contents = Hrmp::inbound_hrmp_channels_contents(para_b);
			assert_eq!(
				contents,
				vec![
					(para_a, vec![InboundHrmpMessage { sent_at: 6, data: b"knock".to_vec() }]),
					(para_c, vec![])
				]
				.into_iter()
				.collect::<BTreeMap::<_, _>>(),
			);
			assert_eq!(
				mqc_heads,
				vec![
					(
						para_a,
						hex_literal::hex!(
							"3bba6404e59c91f51deb2ae78f1273ebe75896850713e13f8c0eba4b0996c483"
						)
						.into()
					),
					(para_c, Default::default())
				],
			);

			assert_storage_consistency_exhaustive();
		});
	}

	#[test]
	fn verify_externally_accessible() {
		use primitives::v1::{well_known_keys, AbridgedHrmpChannel};

		let para_a = 20.into();
		let para_b = 21.into();

		new_test_ext(GenesisConfigBuilder::default().build()).execute_with(|| {
			// Register two parachains, wait until a session change, then initiate channel open
			// request and accept that, and finally wait until the next session.
			register_parachain(para_a);
			register_parachain(para_b);
			run_to_block(5, Some(vec![4, 5]));
			Hrmp::init_open_channel(para_a, para_b, 2, 8).unwrap();
			Hrmp::accept_open_channel(para_b, para_a).unwrap();
			run_to_block(8, Some(vec![8]));

			// Here we have a channel a->b opened.
			//
			// Try to obtain this channel from the storage and
			// decode it into the abridged version.
			assert!(channel_exists(para_a, para_b));
			let raw_hrmp_channel =
				sp_io::storage::get(&well_known_keys::hrmp_channels(HrmpChannelId {
					sender: para_a,
					recipient: para_b,
				}))
				.expect("the channel exists and we must be able to get it through well known keys");
			let abridged_hrmp_channel = AbridgedHrmpChannel::decode(&mut &raw_hrmp_channel[..])
				.expect("HrmpChannel should be decodable as AbridgedHrmpChannel");

			assert_eq!(
				abridged_hrmp_channel,
				AbridgedHrmpChannel {
					max_capacity: 2,
					max_total_size: 16,
					max_message_size: 8,
					msg_count: 0,
					total_size: 0,
					mqc_head: None,
				},
			);

			let raw_ingress_index =
				sp_io::storage::get(&well_known_keys::hrmp_ingress_channel_index(para_b))
					.expect("the ingress index must be present for para_b");
			let ingress_index = <Vec<ParaId>>::decode(&mut &raw_ingress_index[..])
				.expect("ingress indexx should be decodable as a list of para ids");
			assert_eq!(ingress_index, vec![para_a]);

			// Now, verify that we can access and decode the egress index.
			let raw_egress_index =
				sp_io::storage::get(&well_known_keys::hrmp_egress_channel_index(para_a))
					.expect("the egress index must be present for para_a");
			let egress_index = <Vec<ParaId>>::decode(&mut &raw_egress_index[..])
				.expect("egress index should be decodable as a list of para ids");
			assert_eq!(egress_index, vec![para_b]);
		});
	}

	#[test]
	fn charging_deposits() {
		let para_a = 32.into();
		let para_b = 64.into();

		new_test_ext(GenesisConfigBuilder::default().build()).execute_with(|| {
			register_parachain_with_balance(para_a, 0);
			register_parachain(para_b);
			run_to_block(5, Some(vec![4, 5]));

			assert_noop!(
				Hrmp::init_open_channel(para_a, para_b, 2, 8),
				pallet_balances::Error::<Test, _>::InsufficientBalance
			);
		});

		new_test_ext(GenesisConfigBuilder::default().build()).execute_with(|| {
			register_parachain(para_a);
			register_parachain_with_balance(para_b, 0);
			run_to_block(5, Some(vec![4, 5]));

			Hrmp::init_open_channel(para_a, para_b, 2, 8).unwrap();

			assert_noop!(
				Hrmp::accept_open_channel(para_b, para_a),
				pallet_balances::Error::<Test, _>::InsufficientBalance
			);
		});
	}

	#[test]
	fn refund_deposit_on_normal_closure() {
		let para_a = 32.into();
		let para_b = 64.into();

		let mut genesis = GenesisConfigBuilder::default();
		genesis.hrmp_sender_deposit = 20;
		genesis.hrmp_recipient_deposit = 15;
		new_test_ext(genesis.build()).execute_with(|| {
			// Register two parachains funded with different amounts of funds and arrange a channel.
			register_parachain_with_balance(para_a, 100);
			register_parachain_with_balance(para_b, 110);
			run_to_block(5, Some(vec![4, 5]));
			Hrmp::init_open_channel(para_a, para_b, 2, 8).unwrap();
			Hrmp::accept_open_channel(para_b, para_a).unwrap();
			assert_eq!(<Test as Config>::Currency::free_balance(&para_a.into_account()), 80);
			assert_eq!(<Test as Config>::Currency::free_balance(&para_b.into_account()), 95);
			run_to_block(8, Some(vec![8]));

			// Now, we close the channel and wait until the next session.
			Hrmp::close_channel(para_b, HrmpChannelId { sender: para_a, recipient: para_b })
				.unwrap();
			run_to_block(10, Some(vec![10]));
			assert_eq!(<Test as Config>::Currency::free_balance(&para_a.into_account()), 100);
			assert_eq!(<Test as Config>::Currency::free_balance(&para_b.into_account()), 110);
		});
	}

	#[test]
	fn refund_deposit_on_offboarding() {
		let para_a = 32.into();
		let para_b = 64.into();

		let mut genesis = GenesisConfigBuilder::default();
		genesis.hrmp_sender_deposit = 20;
		genesis.hrmp_recipient_deposit = 15;
		new_test_ext(genesis.build()).execute_with(|| {
			// Register two parachains and open a channel between them.
			register_parachain_with_balance(para_a, 100);
			register_parachain_with_balance(para_b, 110);
			run_to_block(5, Some(vec![4, 5]));
			Hrmp::init_open_channel(para_a, para_b, 2, 8).unwrap();
			Hrmp::accept_open_channel(para_b, para_a).unwrap();
			assert_eq!(<Test as Config>::Currency::free_balance(&para_a.into_account()), 80);
			assert_eq!(<Test as Config>::Currency::free_balance(&para_b.into_account()), 95);
			run_to_block(8, Some(vec![8]));
			assert!(channel_exists(para_a, para_b));

			// Then deregister one parachain.
			deregister_parachain(para_a);
			run_to_block(10, Some(vec![9, 10]));

			// The channel should be removed.
			assert!(!Paras::is_valid_para(para_a));
			assert!(!channel_exists(para_a, para_b));
			assert_storage_consistency_exhaustive();

			assert_eq!(<Test as Config>::Currency::free_balance(&para_a.into_account()), 100);
			assert_eq!(<Test as Config>::Currency::free_balance(&para_b.into_account()), 110);
		});
	}

	#[test]
	fn no_dangling_open_requests() {
		let para_a = 32.into();
		let para_b = 64.into();

		let mut genesis = GenesisConfigBuilder::default();
		genesis.hrmp_sender_deposit = 20;
		genesis.hrmp_recipient_deposit = 15;
		new_test_ext(genesis.build()).execute_with(|| {
			// Register two parachains and open a channel between them.
			register_parachain_with_balance(para_a, 100);
			register_parachain_with_balance(para_b, 110);
			run_to_block(5, Some(vec![4, 5]));

			// Start opening a channel a->b
			Hrmp::init_open_channel(para_a, para_b, 2, 8).unwrap();
			assert_eq!(<Test as Config>::Currency::free_balance(&para_a.into_account()), 80);

			// Then deregister one parachain, but don't wait two sessions until it takes effect.
			// Instead, para_b will confirm the request, which will take place the same time
			// the offboarding should happen.
			deregister_parachain(para_a);
			run_to_block(9, Some(vec![9]));
			Hrmp::accept_open_channel(para_b, para_a).unwrap();
			assert_eq!(<Test as Config>::Currency::free_balance(&para_b.into_account()), 95);
			assert!(!channel_exists(para_a, para_b));
			run_to_block(10, Some(vec![10]));

			// The outcome we expect is para_b should receive the refund.
			assert_eq!(<Test as Config>::Currency::free_balance(&para_b.into_account()), 110);
			assert!(!channel_exists(para_a, para_b));
			assert_storage_consistency_exhaustive();
		});
	}

	#[test]
	fn cancel_pending_open_channel_request() {
		let para_a = 32.into();
		let para_b = 64.into();

		let mut genesis = GenesisConfigBuilder::default();
		genesis.hrmp_sender_deposit = 20;
		genesis.hrmp_recipient_deposit = 15;
		new_test_ext(genesis.build()).execute_with(|| {
			// Register two parachains and open a channel between them.
			register_parachain_with_balance(para_a, 100);
			register_parachain_with_balance(para_b, 110);
			run_to_block(5, Some(vec![4, 5]));

			// Start opening a channel a->b
			Hrmp::init_open_channel(para_a, para_b, 2, 8).unwrap();
			assert_eq!(<Test as Config>::Currency::free_balance(&para_a.into_account()), 80);

			// Cancel opening the channel
			Hrmp::cancel_open_request(para_a, HrmpChannelId { sender: para_a, recipient: para_b })
				.unwrap();
			assert_eq!(<Test as Config>::Currency::free_balance(&para_a.into_account()), 100);

			run_to_block(10, Some(vec![10]));
			assert!(!channel_exists(para_a, para_b));
			assert_storage_consistency_exhaustive();
		});
	}
}<|MERGE_RESOLUTION|>--- conflicted
+++ resolved
@@ -480,11 +480,7 @@
 		/// This cancels a pending open channel request. It can be canceled be either of the sender
 		/// or the recipient for that request. The origin must be either of those.
 		///
-<<<<<<< HEAD
-		/// The canceling happens immediately. It is not possible to cancel the request if it is
-=======
 		/// The cancellation happens immediately. It is not possible to cancel the request if it is
->>>>>>> ee1b80aa
 		/// already accepted.
 		#[pallet::weight(0)]
 		pub fn hrmp_cancel_open_request(
