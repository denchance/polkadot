--- conflicted
+++ resolved
@@ -672,21 +672,12 @@
 			runtime_impl::validation_code::<Runtime>(para_id, assumption)
 		}
 
-<<<<<<< HEAD
 		fn validation_code_hash(para_id: ParaId, assumption: OccupiedCoreAssumption)
-			-> Option<Hash>
+			-> Option<ValidationCodeHash>
 		{
 			runtime_impl::validation_code_hash::<Runtime>(para_id, assumption)
 		}
 
-		fn historical_validation_code(para_id: ParaId, context_height: BlockNumber)
-			-> Option<ValidationCodeAndHash>
-		{
-			runtime_impl::historical_validation_code::<Runtime>(para_id, context_height)
-		}
-
-=======
->>>>>>> ababff4b
 		fn candidate_pending_availability(para_id: ParaId) -> Option<CommittedCandidateReceipt<Hash>> {
 			runtime_impl::candidate_pending_availability::<Runtime>(para_id)
 		}
