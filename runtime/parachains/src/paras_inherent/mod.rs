--- conflicted
+++ resolved
@@ -21,9 +21,6 @@
 //! as it has no initialization logic and its finalization logic depends only on the details of
 //! this module.
 
-<<<<<<< HEAD
-use crate::{disputes::DisputesHandler, inclusion, inclusion::{CandidateCheckContext, FullCheck}, initializer, metrics::METRICS, scheduler::{self, CoreAssignment, FreedReason}, shared, ump, ParaId};
-=======
 use crate::{
 	configuration,
 	disputes::{DisputesHandler, VerifyDisputeSignatures},
@@ -34,7 +31,6 @@
 	scheduler::{self, CoreAssignment, FreedReason},
 	shared, ump, ParaId,
 };
->>>>>>> 8a5f2620
 use bitvec::prelude::BitVec;
 use frame_support::{
 	inherent::{InherentData, InherentIdentifier, MakeFatalError, ProvideInherent},
@@ -328,13 +324,11 @@
 
 		// Check that the submitted parent header indeed corresponds to the previous block hash.
 		let parent_hash = <frame_system::Pallet<T>>::parent_hash();
-
 		ensure!(
 			parent_header.hash().as_ref() == parent_hash.as_ref(),
 			Error::<T>::InvalidParentHeader,
 		);
 
-		// Current block number
 		let now = <frame_system::Pallet<T>>::block_number();
 
 		let mut candidates_weight = backed_candidates_weight::<T>(&backed_candidates);
@@ -408,11 +402,6 @@
 		let expected_bits = <scheduler::Pallet<T>>::availability_cores().len();
 
 		// Handle disputes logic.
-<<<<<<< HEAD
-		let current_session = <shared::Pallet<T>>::session_index();
-
-=======
->>>>>>> 8a5f2620
 		let disputed_bitfield = {
 			let new_current_dispute_sets: Vec<_> = checked_disputes
 				.iter()
