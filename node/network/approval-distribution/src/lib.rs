// Copyright 2020 Parity Technologies (UK) Ltd.
// This file is part of Polkadot.

// Polkadot is free software: you can redistribute it and/or modify
// it under the terms of the GNU General Public License as published by
// the Free Software Foundation, either version 3 of the License, or
// (at your option) any later version.

// Polkadot is distributed in the hope that it will be useful,
// but WITHOUT ANY WARRANTY; without even the implied warranty of
// MERCHANTABILITY or FITNESS FOR A PARTICULAR PURPOSE.  See the
// GNU General Public License for more details.

// You should have received a copy of the GNU General Public License
// along with Polkadot.  If not, see <http://www.gnu.org/licenses/>.

//! [`ApprovalDistributionSubsystem`] implementation.
//!
//! https://w3f.github.io/parachain-implementers-guide/node/approval/approval-distribution.html

#![warn(missing_docs)]

use futures::{channel::oneshot, FutureExt as _};
use polkadot_node_network_protocol::{
	v1 as protocol_v1, PeerId, UnifiedReputationChange as Rep, View,
};
use polkadot_node_primitives::approval::{
	AssignmentCert, BlockApprovalMeta, IndirectAssignmentCert, IndirectSignedApprovalVote,
};
use polkadot_node_subsystem::{
	messages::{
		ApprovalCheckResult, ApprovalDistributionMessage, ApprovalVotingMessage,
		AssignmentCheckResult, NetworkBridgeEvent, NetworkBridgeMessage,
	},
	overseer, ActiveLeavesUpdate, FromOverseer, OverseerSignal, SpawnedSubsystem, SubsystemContext,
	SubsystemError,
};
use polkadot_node_subsystem_util::{self as util, MIN_GOSSIP_PEERS};
use polkadot_primitives::v2::{
	BlockNumber, CandidateIndex, Hash, ValidatorIndex, ValidatorSignature,
};
use std::collections::{hash_map, BTreeMap, HashMap, HashSet, VecDeque};

use self::metrics::Metrics;

mod metrics;

#[cfg(test)]
mod tests;

const LOG_TARGET: &str = "parachain::approval-distribution";

const COST_UNEXPECTED_MESSAGE: Rep =
	Rep::CostMinor("Peer sent an out-of-view assignment or approval");
const COST_DUPLICATE_MESSAGE: Rep = Rep::CostMinorRepeated("Peer sent identical messages");
const COST_ASSIGNMENT_TOO_FAR_IN_THE_FUTURE: Rep =
	Rep::CostMinor("The vote was valid but too far in the future");
const COST_INVALID_MESSAGE: Rep = Rep::CostMajor("The vote was bad");

const BENEFIT_VALID_MESSAGE: Rep = Rep::BenefitMinor("Peer sent a valid message");
const BENEFIT_VALID_MESSAGE_FIRST: Rep =
	Rep::BenefitMinorFirst("Valid message with new information");

/// The Approval Distribution subsystem.
pub struct ApprovalDistribution {
	metrics: Metrics,
}

<<<<<<< HEAD
#[derive(Debug, Clone, Copy)]
enum GridDimension {
	Row,
	Column,
}

#[derive(Default)]
struct PeerData {
	view: View,
	shared_dimension: Option<GridDimension>,
=======
/// Contains recently finalized
/// or those pruned due to finalization.
#[derive(Default)]
struct RecentlyOutdated {
	buf: VecDeque<Hash>,
}

impl RecentlyOutdated {
	fn note_outdated(&mut self, hash: Hash) {
		const MAX_BUF_LEN: usize = 20;

		self.buf.push_back(hash);

		while self.buf.len() > MAX_BUF_LEN {
			let _ = self.buf.pop_front();
		}
	}

	fn is_recent_outdated(&self, hash: &Hash) -> bool {
		self.buf.contains(hash)
	}
>>>>>>> 6d5578db
}

/// The [`State`] struct is responsible for tracking the overall state of the subsystem.
///
/// It tracks metadata about our view of the unfinalized chain,
/// which assignments and approvals we have seen, and our peers' views.
#[derive(Default)]
struct State {
	/// These two fields are used in conjunction to construct a view over the unfinalized chain.
	blocks_by_number: BTreeMap<BlockNumber, Vec<Hash>>,
	blocks: HashMap<Hash, BlockEntry>,

	/// Our view updates to our peers can race with `NewBlocks` updates. We store messages received
	/// against the directly mentioned blocks in our view in this map until `NewBlocks` is received.
	///
	/// As long as the parent is already in the `blocks` map and `NewBlocks` messages aren't delayed
	/// by more than a block length, this strategy will work well for mitigating the race. This is
	/// also a race that occurs typically on local networks.
	pending_known: HashMap<Hash, Vec<(PeerId, PendingMessage)>>,

	/// Peer data is partially stored here, and partially inline within the [`BlockEntry`]s
	peer_data: HashMap<PeerId, PeerData>,

	/// Track all our neighbors in the current gossip topology.
	/// We're not necessarily connected to all of them.
	gossip_peers: HashSet<PeerId>,

	/// Tracks recently finalized blocks.
	recent_outdated_blocks: RecentlyOutdated,
}

/// A short description of a validator's assignment or approval.
#[derive(Debug, Clone, Hash, PartialEq, Eq)]
enum MessageFingerprint {
	Assignment(Hash, CandidateIndex, ValidatorIndex),
	Approval(Hash, CandidateIndex, ValidatorIndex),
}

#[derive(Debug, Clone, Default)]
struct Knowledge {
	known_messages: HashSet<MessageFingerprint>,
}

impl Knowledge {
	fn contains(&self, fingerprint: &MessageFingerprint) -> bool {
		self.known_messages.contains(fingerprint)
	}

	fn insert(&mut self, fingerprint: MessageFingerprint) -> bool {
		self.known_messages.insert(fingerprint)
	}
}

/// The difference of our knowledge and peer's knowledge
/// that is used to send the missing information.
type MissingKnowledge = HashSet<MessageFingerprint>;

/// Information that has been circulated to and from a peer.
#[derive(Debug, Clone, Default)]
struct PeerKnowledge {
	/// The knowledge we've sent to the peer.
	sent: Knowledge,
	/// The knowledge we've received from the peer.
	received: Knowledge,
}

impl PeerKnowledge {
	fn contains(&self, fingerprint: &MessageFingerprint) -> bool {
		self.sent.contains(fingerprint) || self.received.contains(fingerprint)
	}
}

/// Information about blocks in our current view as well as whether peers know of them.
struct BlockEntry {
	/// Peers who we know are aware of this block and thus, the candidates within it.
	/// This maps to their knowledge of messages.
	known_by: HashMap<PeerId, PeerKnowledge>,
	/// The number of the block.
	number: BlockNumber,
	/// The parent hash of the block.
	parent_hash: Hash,
	/// Our knowledge of messages.
	knowledge: Knowledge,
	/// A votes entry for each candidate indexed by [`CandidateIndex`].
	candidates: Vec<CandidateEntry>,
}

#[derive(Debug)]
enum ApprovalState {
	Assigned(AssignmentCert),
	Approved(AssignmentCert, ValidatorSignature),
}

/// Information about candidates in the context of a particular block they are included in.
/// In other words, multiple `CandidateEntry`s may exist for the same candidate,
/// if it is included by multiple blocks - this is likely the case when there are forks.
#[derive(Debug, Default)]
struct CandidateEntry {
	approvals: HashMap<ValidatorIndex, ApprovalState>,
}

#[derive(Debug, Clone)]
enum MessageSource {
	Peer(PeerId),
	Local,
}

impl MessageSource {
	fn peer_id(&self) -> Option<PeerId> {
		match self {
			Self::Peer(id) => Some(id.clone()),
			Self::Local => None,
		}
	}
}

enum PendingMessage {
	Assignment(IndirectAssignmentCert, CandidateIndex),
	Approval(IndirectSignedApprovalVote),
}

impl State {
	async fn handle_network_msg(
		&mut self,
		ctx: &mut (impl SubsystemContext<Message = ApprovalDistributionMessage>
		          + overseer::SubsystemContext<Message = ApprovalDistributionMessage>),
		metrics: &Metrics,
		event: NetworkBridgeEvent<protocol_v1::ApprovalDistributionMessage>,
	) {
		match event {
			NetworkBridgeEvent::PeerConnected(peer_id, role, _) => {
				// insert a blank view if none already present
				gum::trace!(target: LOG_TARGET, ?peer_id, ?role, "Peer connected");
				self.peer_data.entry(peer_id).or_default();
			},
			NetworkBridgeEvent::PeerDisconnected(peer_id) => {
				gum::trace!(target: LOG_TARGET, ?peer_id, "Peer disconnected");
				self.peer_data.remove(&peer_id);
				self.blocks.iter_mut().for_each(|(_hash, entry)| {
					entry.known_by.remove(&peer_id);
				})
			},
			NetworkBridgeEvent::NewGossipTopology(topology) => {
				// TODO [now]: update shared dimension of all peers.
				// TODO [now]: update broadcast dimensions of all messages
				// TODO [now]: broadcast messages along new dimensions.
				let peers: HashSet<PeerId> = topology.our_neighbors_x
					.values()
					.chain(topology.our_neighbors_y.values())
					.flat_map(|peer_info| peer_info.peer_ids.iter().cloned())
					.collect();

				let newly_added: Vec<PeerId> =
					peers.difference(&self.gossip_peers).cloned().collect();
				self.gossip_peers = peers;
				for peer_id in newly_added {
					if let Some(peer_data) = self.peer_data.remove(&peer_id) {
						self.handle_peer_view_change(ctx, metrics, peer_id, peer_data.view).await;
					}
				}
			},
			NetworkBridgeEvent::PeerViewChange(peer_id, view) => {
				self.handle_peer_view_change(ctx, metrics, peer_id, view).await;
			},
			NetworkBridgeEvent::OurViewChange(view) => {
				gum::trace!(target: LOG_TARGET, ?view, "Own view change");
				for head in view.iter() {
					if !self.blocks.contains_key(head) {
						self.pending_known.entry(*head).or_default();
					}
				}

				self.pending_known.retain(|h, _| {
					let live = view.contains(h);
					if !live {
						gum::trace!(
							target: LOG_TARGET,
							block_hash = ?h,
							"Cleaning up stale pending messages",
						);
					}
					live
				});
			},
			NetworkBridgeEvent::PeerMessage(peer_id, msg) => {
				self.process_incoming_peer_message(ctx, metrics, peer_id, msg).await;
			},
		}
	}

	async fn handle_new_blocks(
		&mut self,
		ctx: &mut (impl SubsystemContext<Message = ApprovalDistributionMessage>
		          + overseer::SubsystemContext<Message = ApprovalDistributionMessage>),
		metrics: &Metrics,
		metas: Vec<BlockApprovalMeta>,
	) {
		let mut new_hashes = HashSet::new();
		for meta in &metas {
			match self.blocks.entry(meta.hash.clone()) {
				hash_map::Entry::Vacant(entry) => {
					let candidates_count = meta.candidates.len();
					let mut candidates = Vec::with_capacity(candidates_count);
					candidates.resize_with(candidates_count, Default::default);

					entry.insert(BlockEntry {
						known_by: HashMap::new(),
						number: meta.number,
						parent_hash: meta.parent_hash.clone(),
						knowledge: Knowledge::default(),
						candidates,
					});
					new_hashes.insert(meta.hash.clone());

					// In case there are duplicates, we should only set this if the entry
					// was vacant.
					self.blocks_by_number.entry(meta.number).or_default().push(meta.hash);
				},
				_ => continue,
			}
		}

		gum::debug!(
			target: LOG_TARGET,
			"Got new blocks {:?}",
			metas.iter().map(|m| (m.hash, m.number)).collect::<Vec<_>>(),
		);

		{
			for (peer_id, peer_data) in self.peer_data.iter() {
				let intersection = peer_data.view.iter().filter(|h| new_hashes.contains(h));
				let view_intersection =
					View::new(intersection.cloned(), peer_data.view.finalized_number);
				Self::unify_with_peer(
					ctx,
					&self.gossip_peers,
					metrics,
					&mut self.blocks,
					peer_id.clone(),
					view_intersection,
				)
				.await;
			}

			let pending_now_known = self
				.pending_known
				.keys()
				.filter(|k| self.blocks.contains_key(k))
				.copied()
				.collect::<Vec<_>>();

			let to_import = pending_now_known
				.into_iter()
				.inspect(|h| {
					gum::trace!(
						target: LOG_TARGET,
						block_hash = ?h,
						"Extracting pending messages for new block"
					)
				})
				.filter_map(|k| self.pending_known.remove(&k))
				.flatten()
				.collect::<Vec<_>>();

			if !to_import.is_empty() {
				gum::debug!(
					target: LOG_TARGET,
					num = to_import.len(),
					"Processing pending assignment/approvals",
				);

				let _timer = metrics.time_import_pending_now_known();

				for (peer_id, message) in to_import {
					match message {
						PendingMessage::Assignment(assignment, claimed_index) => {
							self.import_and_circulate_assignment(
								ctx,
								metrics,
								MessageSource::Peer(peer_id),
								assignment,
								claimed_index,
							)
							.await;
						},
						PendingMessage::Approval(approval_vote) => {
							self.import_and_circulate_approval(
								ctx,
								metrics,
								MessageSource::Peer(peer_id),
								approval_vote,
							)
							.await;
						},
					}
				}
			}
		}
	}

	async fn process_incoming_peer_message(
		&mut self,
		ctx: &mut (impl SubsystemContext<Message = ApprovalDistributionMessage>
		          + overseer::SubsystemContext<Message = ApprovalDistributionMessage>),
		metrics: &Metrics,
		peer_id: PeerId,
		msg: protocol_v1::ApprovalDistributionMessage,
	) {
		match msg {
			protocol_v1::ApprovalDistributionMessage::Assignments(assignments) => {
				gum::trace!(
					target: LOG_TARGET,
					peer_id = %peer_id,
					num = assignments.len(),
					"Processing assignments from a peer",
				);
				for (assignment, claimed_index) in assignments.into_iter() {
					if let Some(pending) = self.pending_known.get_mut(&assignment.block_hash) {
						let fingerprint = MessageFingerprint::Assignment(
							assignment.block_hash,
							claimed_index,
							assignment.validator,
						);

						gum::trace!(
							target: LOG_TARGET,
							%peer_id,
							?fingerprint,
							"Pending assignment",
						);

						pending.push((
							peer_id.clone(),
							PendingMessage::Assignment(assignment, claimed_index),
						));

						continue
					}

					self.import_and_circulate_assignment(
						ctx,
						metrics,
						MessageSource::Peer(peer_id.clone()),
						assignment,
						claimed_index,
					)
					.await;
				}
			},
			protocol_v1::ApprovalDistributionMessage::Approvals(approvals) => {
				gum::trace!(
					target: LOG_TARGET,
					peer_id = %peer_id,
					num = approvals.len(),
					"Processing approvals from a peer",
				);
				for approval_vote in approvals.into_iter() {
					if let Some(pending) = self.pending_known.get_mut(&approval_vote.block_hash) {
						let fingerprint = MessageFingerprint::Approval(
							approval_vote.block_hash,
							approval_vote.candidate_index,
							approval_vote.validator,
						);

						gum::trace!(
							target: LOG_TARGET,
							%peer_id,
							?fingerprint,
							"Pending approval",
						);

						pending.push((peer_id.clone(), PendingMessage::Approval(approval_vote)));

						continue
					}

					self.import_and_circulate_approval(
						ctx,
						metrics,
						MessageSource::Peer(peer_id.clone()),
						approval_vote,
					)
					.await;
				}
			},
		}
	}

	// handle a peer view change: requires that the peer is already connected
	// and has an entry in the `PeerData` struct.
	async fn handle_peer_view_change(
		&mut self,
		ctx: &mut (impl SubsystemContext<Message = ApprovalDistributionMessage>
		          + overseer::SubsystemContext<Message = ApprovalDistributionMessage>),
		metrics: &Metrics,
		peer_id: PeerId,
		view: View,
	) {
		gum::trace!(target: LOG_TARGET, ?view, "Peer view change");
		let finalized_number = view.finalized_number;
		let old_view = self
			.peer_data
			.get_mut(&peer_id)
			.map(|d| std::mem::replace(&mut d.view, view.clone()));
		let old_finalized_number = old_view.map(|v| v.finalized_number).unwrap_or(0);

		// we want to prune every block known_by peer up to (including) view.finalized_number
		let blocks = &mut self.blocks;
		// the `BTreeMap::range` is constrained by stored keys
		// so the loop won't take ages if the new finalized_number skyrockets
		// but we need to make sure the range is not empty, otherwise it will panic
		// it shouldn't be, we make sure of this in the network bridge
		let range = old_finalized_number..=finalized_number;
		if !range.is_empty() && !blocks.is_empty() {
			self.blocks_by_number
				.range(range)
				.flat_map(|(_number, hashes)| hashes)
				.for_each(|hash| {
					if let Some(entry) = blocks.get_mut(hash) {
						entry.known_by.remove(&peer_id);
					}
				});
		}

		Self::unify_with_peer(
			ctx,
			&self.gossip_peers,
			metrics,
			&mut self.blocks,
			peer_id.clone(),
			view,
		)
		.await;
	}

	fn handle_block_finalized(&mut self, finalized_number: BlockNumber) {
		// we want to prune every block up to (including) finalized_number
		// why +1 here?
		// split_off returns everything after the given key, including the key
		let split_point = finalized_number.saturating_add(1);
		let mut old_blocks = self.blocks_by_number.split_off(&split_point);

		// after split_off old_blocks actually contains new blocks, we need to swap
		std::mem::swap(&mut self.blocks_by_number, &mut old_blocks);

		// now that we pruned `self.blocks_by_number`, let's clean up `self.blocks` too
		old_blocks.values().flatten().for_each(|relay_block| {
			self.recent_outdated_blocks.note_outdated(*relay_block);
			self.blocks.remove(relay_block);
		});
	}

	async fn import_and_circulate_assignment(
		&mut self,
		ctx: &mut (impl SubsystemContext<Message = ApprovalDistributionMessage>
		          + overseer::SubsystemContext<Message = ApprovalDistributionMessage>),
		metrics: &Metrics,
		source: MessageSource,
		assignment: IndirectAssignmentCert,
		claimed_candidate_index: CandidateIndex,
	) {
		let block_hash = assignment.block_hash.clone();
		let validator_index = assignment.validator;

		let entry = match self.blocks.get_mut(&block_hash) {
			Some(entry) => entry,
			None => {
				if let Some(peer_id) = source.peer_id() {
					gum::trace!(
						target: LOG_TARGET,
						?peer_id,
						hash = ?block_hash,
						?validator_index,
						"Unexpected assignment",
					);
					if !self.recent_outdated_blocks.is_recent_outdated(&block_hash) {
						modify_reputation(ctx, peer_id, COST_UNEXPECTED_MESSAGE).await;
					}
				}
				return
			},
		};

		// compute a fingerprint of the assignment
		let fingerprint =
			MessageFingerprint::Assignment(block_hash, claimed_candidate_index, validator_index);

		if let Some(peer_id) = source.peer_id() {
			// check if our knowledge of the peer already contains this assignment
			match entry.known_by.entry(peer_id.clone()) {
				hash_map::Entry::Occupied(mut peer_knowledge) => {
					let peer_knowledge = peer_knowledge.get_mut();
					if peer_knowledge.contains(&fingerprint) {
						// wasn't included before
						if !peer_knowledge.received.insert(fingerprint.clone()) {
							gum::debug!(
								target: LOG_TARGET,
								?peer_id,
								hash = ?block_hash,
								?fingerprint,
								"Duplicate assignment",
							);
							modify_reputation(ctx, peer_id, COST_DUPLICATE_MESSAGE).await;
						}
						return
					}
				},
				hash_map::Entry::Vacant(_) => {
					gum::debug!(
						target: LOG_TARGET,
						?peer_id,
						hash = ?block_hash,
						?fingerprint,
						"Assignment from a peer is out of view",
					);
					modify_reputation(ctx, peer_id.clone(), COST_UNEXPECTED_MESSAGE).await;
				},
			}

			// if the assignment is known to be valid, reward the peer
			if entry.knowledge.known_messages.contains(&fingerprint) {
				modify_reputation(ctx, peer_id.clone(), BENEFIT_VALID_MESSAGE).await;
				if let Some(peer_knowledge) = entry.known_by.get_mut(&peer_id) {
					gum::trace!(target: LOG_TARGET, ?peer_id, ?fingerprint, "Known assignment");
					peer_knowledge.received.insert(fingerprint.clone());
				}
				return
			}

			let (tx, rx) = oneshot::channel();

			ctx.send_message(ApprovalVotingMessage::CheckAndImportAssignment(
				assignment.clone(),
				claimed_candidate_index,
				tx,
			))
			.await;

			let timer = metrics.time_awaiting_approval_voting();
			let result = match rx.await {
				Ok(result) => result,
				Err(_) => {
					gum::debug!(target: LOG_TARGET, "The approval voting subsystem is down");
					return
				},
			};
			drop(timer);

			gum::trace!(target: LOG_TARGET, hash = ?block_hash, ?source, ?fingerprint, ?result, "Checked assignment",);
			match result {
				AssignmentCheckResult::Accepted => {
					modify_reputation(ctx, peer_id.clone(), BENEFIT_VALID_MESSAGE_FIRST).await;
					entry.knowledge.known_messages.insert(fingerprint.clone());
					if let Some(peer_knowledge) = entry.known_by.get_mut(&peer_id) {
						peer_knowledge.received.insert(fingerprint.clone());
					}
				},
				AssignmentCheckResult::AcceptedDuplicate => {
					// "duplicate" assignments aren't necessarily equal.
					// There is more than one way each validator can be assigned to each core.
					// cf. https://github.com/paritytech/polkadot/pull/2160#discussion_r557628699
					if let Some(peer_knowledge) = entry.known_by.get_mut(&peer_id) {
						peer_knowledge.received.insert(fingerprint);
					}
					gum::debug!(
						target: LOG_TARGET,
						hash = ?block_hash,
						?peer_id,
						"Got an `AcceptedDuplicate` assignment",
					);
					return
				},
				AssignmentCheckResult::TooFarInFuture => {
					gum::debug!(
						target: LOG_TARGET,
						hash = ?block_hash,
						?peer_id,
						"Got an assignment too far in the future",
					);
					modify_reputation(ctx, peer_id, COST_ASSIGNMENT_TOO_FAR_IN_THE_FUTURE).await;
					return
				},
				AssignmentCheckResult::Bad(error) => {
					gum::info!(
						target: LOG_TARGET,
						hash = ?block_hash,
						?peer_id,
						%error,
						"Got a bad assignment from peer",
					);
					modify_reputation(ctx, peer_id, COST_INVALID_MESSAGE).await;
					return
				},
			}
		} else {
			if !entry.knowledge.known_messages.insert(fingerprint.clone()) {
				// if we already imported an assignment, there is no need to distribute it again
				gum::warn!(
					target: LOG_TARGET,
					?fingerprint,
					"Importing locally an already known assignment",
				);
				return
			} else {
				gum::debug!(target: LOG_TARGET, ?fingerprint, "Importing locally a new assignment",);
			}
		}

		// Invariant: none of the peers except for the `source` know about the assignment.
		metrics.on_assignment_imported();

		match entry.candidates.get_mut(claimed_candidate_index as usize) {
			Some(candidate_entry) => {
				// set the approval state for validator_index to Assigned
				// unless the approval state is set already
				candidate_entry
					.approvals
					.entry(validator_index)
					.or_insert_with(|| ApprovalState::Assigned(assignment.cert.clone()));
			},
			None => {
				gum::warn!(
					target: LOG_TARGET,
					hash = ?block_hash,
					?claimed_candidate_index,
					"Expected a candidate entry on import_and_circulate_assignment",
				);
			},
		}

		// Dispatch a ApprovalDistributionV1Message::Assignment(assignment, candidate_index)
		// to all peers in the BlockEntry's known_by set who know about the block,
		// excluding the peer in the source, if source has kind MessageSource::Peer.
		let maybe_peer_id = source.peer_id();
		let peers = entry
			.known_by
			.keys()
			.cloned()
			.filter(|key| maybe_peer_id.as_ref().map_or(true, |id| id != key))
			.collect::<Vec<_>>();

		let assignments = vec![(assignment, claimed_candidate_index)];
		let gossip_peers = &self.gossip_peers;
		let peers =
			util::choose_random_subset(|e| gossip_peers.contains(e), peers, MIN_GOSSIP_PEERS);

		// Add the fingerprint of the assignment to the knowledge of each peer.
		for peer in peers.iter() {
			// we already filtered peers above, so this should always be Some
			if let Some(peer_knowledge) = entry.known_by.get_mut(peer) {
				peer_knowledge.sent.insert(fingerprint.clone());
			}
		}

		if !peers.is_empty() {
			gum::trace!(
				target: LOG_TARGET,
				?block_hash,
				?claimed_candidate_index,
				local = source.peer_id().is_none(),
				num_peers = peers.len(),
				"Sending an assignment to peers",
			);

			ctx.send_message(NetworkBridgeMessage::SendValidationMessage(
				peers,
				protocol_v1::ValidationProtocol::ApprovalDistribution(
					protocol_v1::ApprovalDistributionMessage::Assignments(assignments),
				),
			))
			.await;
		}
	}

	async fn import_and_circulate_approval(
		&mut self,
		ctx: &mut (impl SubsystemContext<Message = ApprovalDistributionMessage>
		          + overseer::SubsystemContext<Message = ApprovalDistributionMessage>),
		metrics: &Metrics,
		source: MessageSource,
		vote: IndirectSignedApprovalVote,
	) {
		let block_hash = vote.block_hash.clone();
		let validator_index = vote.validator;
		let candidate_index = vote.candidate_index;

		let entry = match self.blocks.get_mut(&block_hash) {
			Some(entry) if entry.candidates.get(candidate_index as usize).is_some() => entry,
			_ => {
				if let Some(peer_id) = source.peer_id() {
					if !self.recent_outdated_blocks.is_recent_outdated(&block_hash) {
						modify_reputation(ctx, peer_id, COST_UNEXPECTED_MESSAGE).await;
					}
				}
				return
			},
		};

		// compute a fingerprint of the approval
		let fingerprint =
			MessageFingerprint::Approval(block_hash.clone(), candidate_index, validator_index);

		if let Some(peer_id) = source.peer_id() {
			let assignment_fingerprint = MessageFingerprint::Assignment(
				block_hash.clone(),
				candidate_index,
				validator_index,
			);

			if !entry.knowledge.known_messages.contains(&assignment_fingerprint) {
				gum::debug!(
					target: LOG_TARGET,
					?peer_id,
					?fingerprint,
					"Unknown approval assignment",
				);
				modify_reputation(ctx, peer_id, COST_UNEXPECTED_MESSAGE).await;
				return
			}

			// check if our knowledge of the peer already contains this approval
			match entry.known_by.entry(peer_id.clone()) {
				hash_map::Entry::Occupied(mut knowledge) => {
					let peer_knowledge = knowledge.get_mut();
					if peer_knowledge.contains(&fingerprint) {
						if !peer_knowledge.received.insert(fingerprint.clone()) {
							gum::debug!(
								target: LOG_TARGET,
								?peer_id,
								?fingerprint,
								"Duplicate approval",
							);

							modify_reputation(ctx, peer_id, COST_DUPLICATE_MESSAGE).await;
						}
						return
					}
				},
				hash_map::Entry::Vacant(_) => {
					gum::debug!(
						target: LOG_TARGET,
						?peer_id,
						?fingerprint,
						"Approval from a peer is out of view",
					);
					modify_reputation(ctx, peer_id.clone(), COST_UNEXPECTED_MESSAGE).await;
				},
			}

			// if the approval is known to be valid, reward the peer
			if entry.knowledge.contains(&fingerprint) {
				gum::trace!(target: LOG_TARGET, ?peer_id, ?fingerprint, "Known approval");
				modify_reputation(ctx, peer_id.clone(), BENEFIT_VALID_MESSAGE).await;
				if let Some(peer_knowledge) = entry.known_by.get_mut(&peer_id) {
					peer_knowledge.received.insert(fingerprint.clone());
				}
				return
			}

			let (tx, rx) = oneshot::channel();

			ctx.send_message(ApprovalVotingMessage::CheckAndImportApproval(vote.clone(), tx))
				.await;

			let timer = metrics.time_awaiting_approval_voting();
			let result = match rx.await {
				Ok(result) => result,
				Err(_) => {
					gum::debug!(target: LOG_TARGET, "The approval voting subsystem is down");
					return
				},
			};
			drop(timer);

			gum::trace!(target: LOG_TARGET, ?peer_id, ?fingerprint, ?result, "Checked approval",);
			match result {
				ApprovalCheckResult::Accepted => {
					modify_reputation(ctx, peer_id.clone(), BENEFIT_VALID_MESSAGE_FIRST).await;

					entry.knowledge.insert(fingerprint.clone());
					if let Some(peer_knowledge) = entry.known_by.get_mut(&peer_id) {
						peer_knowledge.received.insert(fingerprint.clone());
					}
				},
				ApprovalCheckResult::Bad(error) => {
					modify_reputation(ctx, peer_id, COST_INVALID_MESSAGE).await;
					gum::info!(
						target: LOG_TARGET,
						?peer_id,
						%error,
						"Got a bad approval from peer",
					);
					return
				},
			}
		} else {
			if !entry.knowledge.insert(fingerprint.clone()) {
				// if we already imported an approval, there is no need to distribute it again
				gum::warn!(
					target: LOG_TARGET,
					?fingerprint,
					"Importing locally an already known approval",
				);
				return
			} else {
				gum::debug!(target: LOG_TARGET, ?fingerprint, "Importing locally a new approval",);
			}
		}

		// Invariant: none of the peers except for the `source` know about the approval.
		metrics.on_approval_imported();

		match entry.candidates.get_mut(candidate_index as usize) {
			Some(candidate_entry) => {
				// set the approval state for validator_index to Approved
				// it should be in assigned state already
				match candidate_entry.approvals.remove(&validator_index) {
					Some(ApprovalState::Assigned(cert)) => {
						candidate_entry.approvals.insert(
							validator_index,
							ApprovalState::Approved(cert, vote.signature.clone()),
						);
					},
					Some(ApprovalState::Approved(..)) => {
						unreachable!(
							"we only insert it after the fingerprint, checked the fingerprint above; qed"
						);
					},
					None => {
						// this would indicate a bug in approval-voting
						gum::warn!(
							target: LOG_TARGET,
							hash = ?block_hash,
							?candidate_index,
							?validator_index,
							"Importing an approval we don't have an assignment for",
						);
					},
				}
			},
			None => {
				gum::warn!(
					target: LOG_TARGET,
					hash = ?block_hash,
					?candidate_index,
					?validator_index,
					"Expected a candidate entry on import_and_circulate_approval",
				);
			},
		}

		// Dispatch a ApprovalDistributionV1Message::Approval(vote)
		// to all peers in the BlockEntry's known_by set who know about the block,
		// excluding the peer in the source, if source has kind MessageSource::Peer.
		let maybe_peer_id = source.peer_id();
		let peers = entry
			.known_by
			.keys()
			.cloned()
			.filter(|key| maybe_peer_id.as_ref().map_or(true, |id| id != key))
			.collect::<Vec<_>>();

		let gossip_peers = &self.gossip_peers;
		let peers =
			util::choose_random_subset(|e| gossip_peers.contains(e), peers, MIN_GOSSIP_PEERS);

		// Add the fingerprint of the assignment to the knowledge of each peer.
		for peer in peers.iter() {
			// we already filtered peers above, so this should always be Some
			if let Some(entry) = entry.known_by.get_mut(peer) {
				entry.sent.insert(fingerprint.clone());
			}
		}

		let approvals = vec![vote];
		if !peers.is_empty() {
			gum::trace!(
				target: LOG_TARGET,
				?block_hash,
				?candidate_index,
				local = source.peer_id().is_none(),
				num_peers = peers.len(),
				"Sending an approval to peers",
			);

			ctx.send_message(NetworkBridgeMessage::SendValidationMessage(
				peers,
				protocol_v1::ValidationProtocol::ApprovalDistribution(
					protocol_v1::ApprovalDistributionMessage::Approvals(approvals),
				),
			))
			.await;
		}
	}

	async fn unify_with_peer(
		ctx: &mut (impl SubsystemContext<Message = ApprovalDistributionMessage>
		          + overseer::SubsystemContext<Message = ApprovalDistributionMessage>),
		gossip_peers: &HashSet<PeerId>,
		metrics: &Metrics,
		entries: &mut HashMap<Hash, BlockEntry>,
		peer_id: PeerId,
		view: View,
	) {
		metrics.on_unify_with_peer();
		let _timer = metrics.time_unify_with_peer();
		let mut to_send: Vec<(Hash, MissingKnowledge)> = Vec::new();

		let view_finalized_number = view.finalized_number;
		for head in view.into_iter() {
			let mut block = head;
			let interesting_blocks = std::iter::from_fn(|| {
				// step 2.
				let entry = match entries.get_mut(&block) {
					Some(entry) if entry.number > view_finalized_number => entry,
					_ => return None,
				};
				let missing_knowledge = match entry.known_by.entry(peer_id.clone()) {
					hash_map::Entry::Occupied(e) => {
						let missing: MissingKnowledge = entry
							.knowledge
							.known_messages
							.iter()
							.filter(|m| !e.get().contains(m))
							.cloned()
							.collect();
						// step 3.
						// We assume if peer's knowledge is complete for block N,
						// this is also true for its ancestors.
						// This safeguard is needed primarily in case of long finality stalls
						// so we don't waste time in a loop for every peer.
						if missing.is_empty() {
							gum::trace!(
								target: LOG_TARGET,
								?block,
								?peer_id,
								"Stopping at this block, because peer knows all",
							);
							return None
						}
						missing
					},
					// step 4.
					hash_map::Entry::Vacant(vacant) => {
						let knowledge = PeerKnowledge::default();
						vacant.insert(knowledge);
						entry.knowledge.known_messages.clone()
					},
				};
				// step 5.
				let interesting_block = block;
				block = entry.parent_hash.clone();
				Some((interesting_block, missing_knowledge))
			});
			to_send.extend(interesting_blocks);
		}

		let is_gossip_peer = gossip_peers.contains(&peer_id);
		let lucky = is_gossip_peer ||
			util::gen_ratio(
				util::MIN_GOSSIP_PEERS.saturating_sub(gossip_peers.len()),
				util::MIN_GOSSIP_PEERS,
			);
		if !lucky {
			gum::trace!(target: LOG_TARGET, ?peer_id, "Unlucky peer");
			return
		}

		// step 6.
		// send all assignments and approvals for all candidates in those blocks to the peer
		Self::send_gossip_messages_to_peer(entries, ctx, peer_id, to_send).await;
	}

	async fn send_gossip_messages_to_peer(
		entries: &mut HashMap<Hash, BlockEntry>,
		ctx: &mut (impl SubsystemContext<Message = ApprovalDistributionMessage>
		          + overseer::SubsystemContext<Message = ApprovalDistributionMessage>),
		peer_id: PeerId,
		blocks: Vec<(Hash, MissingKnowledge)>,
	) {
		let mut assignments = Vec::new();
		let mut approvals = Vec::new();
		let num_blocks = blocks.len();

		for (block, missing) in blocks.into_iter() {
			let entry = match entries.get_mut(&block) {
				Some(entry) => entry,
				None => continue, // should be unreachable
			};

			gum::trace!(
				target: LOG_TARGET,
				"Sending all assignments and approvals in block {} to peer {}",
				block,
				peer_id,
			);

			for (candidate_index, candidate_entry) in entry.candidates.iter().enumerate() {
				let candidate_index = candidate_index as u32;
				for (validator_index, approval_state) in candidate_entry.approvals.iter() {
					let assignment_fingerprint = MessageFingerprint::Assignment(
						block.clone(),
						candidate_index,
						validator_index.clone(),
					);

					match approval_state {
						ApprovalState::Assigned(cert) => {
							if !missing.contains(&assignment_fingerprint) {
								gum::trace!(
									target: LOG_TARGET,
									?block,
									?validator_index,
									?candidate_index,
									"Skipping sending known assignment",
								);
								continue
							}
							if let Some(p) = entry.known_by.get_mut(&peer_id) {
								p.sent.insert(assignment_fingerprint);
							}
							assignments.push((
								IndirectAssignmentCert {
									block_hash: block.clone(),
									validator: validator_index.clone(),
									cert: cert.clone(),
								},
								candidate_index.clone(),
							));
						},
						ApprovalState::Approved(assignment_cert, signature) => {
							let fingerprint = MessageFingerprint::Approval(
								block.clone(),
								candidate_index,
								validator_index.clone(),
							);
							if missing.contains(&assignment_fingerprint) {
								if let Some(p) = entry.known_by.get_mut(&peer_id) {
									p.sent.insert(assignment_fingerprint);
								}
								assignments.push((
									IndirectAssignmentCert {
										block_hash: block.clone(),
										validator: validator_index.clone(),
										cert: assignment_cert.clone(),
									},
									candidate_index.clone(),
								));
							} else {
								gum::trace!(
									target: LOG_TARGET,
									?block,
									?validator_index,
									?candidate_index,
									"Skipping sending known assignment",
								);
							}
							if missing.contains(&fingerprint) {
								if let Some(p) = entry.known_by.get_mut(&peer_id) {
									p.sent.insert(fingerprint);
								}
								approvals.push(IndirectSignedApprovalVote {
									block_hash: block.clone(),
									validator: validator_index.clone(),
									candidate_index: candidate_index.clone(),
									signature: signature.clone(),
								});
							} else {
								gum::trace!(
									target: LOG_TARGET,
									?block,
									?validator_index,
									?candidate_index,
									"Skipping sending known approval",
								);
							}
						},
					}
				}
			}
		}

		if !assignments.is_empty() {
			gum::trace!(
				target: LOG_TARGET,
				num = assignments.len(),
				?num_blocks,
				?peer_id,
				"Sending assignments to a peer",
			);

			ctx.send_message(NetworkBridgeMessage::SendValidationMessage(
				vec![peer_id.clone()],
				protocol_v1::ValidationProtocol::ApprovalDistribution(
					protocol_v1::ApprovalDistributionMessage::Assignments(assignments),
				),
			))
			.await;
		}

		if !approvals.is_empty() {
			gum::trace!(
				target: LOG_TARGET,
				num = approvals.len(),
				?num_blocks,
				?peer_id,
				"Sending approvals to a peer",
			);

			ctx.send_message(NetworkBridgeMessage::SendValidationMessage(
				vec![peer_id],
				protocol_v1::ValidationProtocol::ApprovalDistribution(
					protocol_v1::ApprovalDistributionMessage::Approvals(approvals),
				),
			))
			.await;
		}
	}
}

/// Modify the reputation of a peer based on its behavior.
async fn modify_reputation(
	ctx: &mut (impl SubsystemContext<Message = ApprovalDistributionMessage>
	          + overseer::SubsystemContext<Message = ApprovalDistributionMessage>),
	peer_id: PeerId,
	rep: Rep,
) {
	gum::trace!(
		target: LOG_TARGET,
		reputation = ?rep,
		?peer_id,
		"Reputation change for peer",
	);

	ctx.send_message(NetworkBridgeMessage::ReportPeer(peer_id, rep)).await;
}

impl ApprovalDistribution {
	/// Create a new instance of the [`ApprovalDistribution`] subsystem.
	pub fn new(metrics: Metrics) -> Self {
		Self { metrics }
	}

	async fn run<Context>(self, ctx: Context)
	where
		Context: SubsystemContext<Message = ApprovalDistributionMessage>,
		Context: overseer::SubsystemContext<Message = ApprovalDistributionMessage>,
	{
		let mut state = State::default();
		self.run_inner(ctx, &mut state).await
	}

	/// Used for testing.
	async fn run_inner<Context>(self, mut ctx: Context, state: &mut State)
	where
		Context: SubsystemContext<Message = ApprovalDistributionMessage>,
		Context: overseer::SubsystemContext<Message = ApprovalDistributionMessage>,
	{
		loop {
			let message = match ctx.recv().await {
				Ok(message) => message,
				Err(e) => {
					gum::debug!(target: LOG_TARGET, err = ?e, "Failed to receive a message from Overseer, exiting");
					return
				},
			};
			match message {
				FromOverseer::Communication { msg } =>
					Self::handle_incoming(&mut ctx, state, msg, &self.metrics).await,
				FromOverseer::Signal(OverseerSignal::ActiveLeaves(ActiveLeavesUpdate {
					..
				})) => {
					gum::trace!(target: LOG_TARGET, "active leaves signal (ignored)");
					// the relay chain blocks relevant to the approval subsystems
					// are those that are available, but not finalized yet
					// actived and deactivated heads hence are irrelevant to this subsystem
				},
				FromOverseer::Signal(OverseerSignal::BlockFinalized(_hash, number)) => {
					gum::trace!(target: LOG_TARGET, number = %number, "finalized signal");
					state.handle_block_finalized(number);
				},
				FromOverseer::Signal(OverseerSignal::Conclude) => return,
			}
		}
	}

	async fn handle_incoming<Context>(
		ctx: &mut Context,
		state: &mut State,
		msg: ApprovalDistributionMessage,
		metrics: &Metrics,
	) where
		Context: SubsystemContext<Message = ApprovalDistributionMessage>,
		Context: overseer::SubsystemContext<Message = ApprovalDistributionMessage>,
	{
		match msg {
			ApprovalDistributionMessage::NetworkBridgeUpdateV1(event) => {
				state.handle_network_msg(ctx, metrics, event).await;
			},
			ApprovalDistributionMessage::NewBlocks(metas) => {
				state.handle_new_blocks(ctx, metrics, metas).await;
			},
			ApprovalDistributionMessage::DistributeAssignment(cert, candidate_index) => {
				gum::debug!(
					target: LOG_TARGET,
					"Distributing our assignment on candidate (block={}, index={})",
					cert.block_hash,
					candidate_index,
				);

				state
					.import_and_circulate_assignment(
						ctx,
						&metrics,
						MessageSource::Local,
						cert,
						candidate_index,
					)
					.await;
			},
			ApprovalDistributionMessage::DistributeApproval(vote) => {
				gum::debug!(
					target: LOG_TARGET,
					"Distributing our approval vote on candidate (block={}, index={})",
					vote.block_hash,
					vote.candidate_index,
				);

				state
					.import_and_circulate_approval(ctx, metrics, MessageSource::Local, vote)
					.await;
			},
		}
	}
}

impl<Context> overseer::Subsystem<Context, SubsystemError> for ApprovalDistribution
where
	Context: SubsystemContext<Message = ApprovalDistributionMessage>,
	Context: overseer::SubsystemContext<Message = ApprovalDistributionMessage>,
{
	fn start(self, ctx: Context) -> SpawnedSubsystem {
		let future = self.run(ctx).map(|_| Ok(())).boxed();

		SpawnedSubsystem { name: "approval-distribution-subsystem", future }
	}
}<|MERGE_RESOLUTION|>--- conflicted
+++ resolved
@@ -66,7 +66,6 @@
 	metrics: Metrics,
 }
 
-<<<<<<< HEAD
 #[derive(Debug, Clone, Copy)]
 enum GridDimension {
 	Row,
@@ -77,7 +76,8 @@
 struct PeerData {
 	view: View,
 	shared_dimension: Option<GridDimension>,
-=======
+}
+
 /// Contains recently finalized
 /// or those pruned due to finalization.
 #[derive(Default)]
@@ -99,7 +99,6 @@
 	fn is_recent_outdated(&self, hash: &Hash) -> bool {
 		self.buf.contains(hash)
 	}
->>>>>>> 6d5578db
 }
 
 /// The [`State`] struct is responsible for tracking the overall state of the subsystem.
